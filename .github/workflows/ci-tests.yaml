name: ci-tests

on:
  pull_request:
  push:
    branches:
      - main

jobs:
  ci-tests:
    # set up Pinto container permissions
    runs-on: ubuntu-latest
    permissions:
      packages: read
    container:
      image: ghcr.io/ml4gw/pinto:main
      credentials:
        username: ${{ github.actor }}
        password: ${{ secrets.github_token }}
      volumes:
        - ${{ github.workspace }}:/github/workspace
    steps:
      - uses: actions/checkout@v2
        with:
          submodules: recursive

      # create filters for each lib so that we
      # only run the tests we absolutely need to
      -
        uses: dorny/paths-filter@v2.10.1
        id: filter
        with:
          filters: |
            architectures:
              - 'libs/architectures/**'
            io:
              - 'libs/io/**'
            analysis:
              - 'libs/analysis/**'
            injection:
              - 'libs/injection/**'
            data:
              - 'libs/data/**'
            parallelize:
              - 'libs/parallelize/**'
            trainer:
                - 'libs/trainer/**'
            generate_waveforms:
              - 'projects/sandbox/generate_waveforms/**'
            generate_glitches:
              - 'projects/sandbox/generate_glitches/**'

      # install gcc for bilby build
      -
        name: install gcc
        run: apt update && apt install -y build-essential

      # run library tests
      -
        name: run architecture tests
        if: steps.filter.outputs.architectures == 'true'
        env:
          test_dir: /github/workspace/libs/architectures
        run: |
          pinto build $test_dir -E wrapper
          pinto -p $test_dir run pytest $test_dir/tests

      # test injection library before the libraries that depend on it
      -
        name: run injection tests
        if: steps.filter.outputs.injection == 'true'
        env:
          test_dir: /github/workspace/libs/injection
        run: pinto -p $test_dir run pytest -x $test_dir/tests
       
      # run dataloader tests if dataloader library code changed
      # _or_ if injection code (on which it depends) changed
      # make sure we don't run GPU tests since our GitHub CI
      # node won't have those (presumably)

      -
        name: run dataloader tests
        if: |
          (steps.filter.outputs.injection == 'true')
          || (steps.filter.outputs.data == 'true')
        env:
          test_dir: /github/workspace/libs/data
        run: pinto -p $test_dir run pytest $test_dir/tests -m "not gpu"

      -
        name: run parallelization tests
        if: steps.filter.outputs.parallelize == 'true'
        env:
          test_dir: /github/workspace/libs/parallelize
        run: pinto run $test_dir pytest $test_dir/tests

      # run I/O tests then analysis tests that depend
      # on them, adding I/O to analysis filter
      -
        name: run io tests
        if: steps.filter.outputs.io == 'true'
        env:
          test_dir: /github/workspace/libs/io
        run: pinto run $test_dir pytest $test_dir/tests

      -
        name: run analysis tests
        if: |
          (steps.filter.outputs.analysis == 'true')
          || (steps.filter.outputs.io == 'true')
        env:
          test_dir: /github/workspace/libs/analysis
        run: pinto run $test_dir pytest $test_dir/tests

      # run trainer tests if architecture library has changed
      # or if data library has changed
      -
        name: run trainer tests
        if: |
          (steps.filter.outputs.trainer == 'true')
          || (steps.filter.outputs.data == 'true')
          || (steps.filter.outputs.architectures == 'true')     
        env:
            test_dir: /github/workspace/libs/trainer
<<<<<<< HEAD
        run: pinto run $test_dir pytest $test_dir/tests 

=======
        run: pinto -p $test_dir run pytest $test_dir/tests 
      
>>>>>>> 6c44f4ba
      # test projects, and filter by both changes to
      # project code and their dependent libraries
      -
        name: run waveform tests
        if: |
          (steps.filter.outputs.injection == 'true')
          && (steps.filter.outputs.generate_waveforms == 'true')
        env:
          test_dir: /github/workspace/projects/sandbox/generate_waveforms
        run: pinto -p $test_dir run pytest $test_dir/tests
        
      - 
        name: run glitch generation tests
        if: |
          (steps.filter.outputs.generate_glitches == 'true')
        env:
          test_dir: /github/workspace/projects/sandbox/generate_glitches
        run: pinto -p $test_dir run pytest -x $test_dir/tests
<|MERGE_RESOLUTION|>--- conflicted
+++ resolved
@@ -1,149 +1,144 @@
-name: ci-tests
-
-on:
-  pull_request:
-  push:
-    branches:
-      - main
-
-jobs:
-  ci-tests:
-    # set up Pinto container permissions
-    runs-on: ubuntu-latest
-    permissions:
-      packages: read
-    container:
-      image: ghcr.io/ml4gw/pinto:main
-      credentials:
-        username: ${{ github.actor }}
-        password: ${{ secrets.github_token }}
-      volumes:
-        - ${{ github.workspace }}:/github/workspace
-    steps:
-      - uses: actions/checkout@v2
-        with:
-          submodules: recursive
-
-      # create filters for each lib so that we
-      # only run the tests we absolutely need to
-      -
-        uses: dorny/paths-filter@v2.10.1
-        id: filter
-        with:
-          filters: |
-            architectures:
-              - 'libs/architectures/**'
-            io:
-              - 'libs/io/**'
-            analysis:
-              - 'libs/analysis/**'
-            injection:
-              - 'libs/injection/**'
-            data:
-              - 'libs/data/**'
-            parallelize:
-              - 'libs/parallelize/**'
-            trainer:
-                - 'libs/trainer/**'
-            generate_waveforms:
-              - 'projects/sandbox/generate_waveforms/**'
-            generate_glitches:
-              - 'projects/sandbox/generate_glitches/**'
-
-      # install gcc for bilby build
-      -
-        name: install gcc
-        run: apt update && apt install -y build-essential
-
-      # run library tests
-      -
-        name: run architecture tests
-        if: steps.filter.outputs.architectures == 'true'
-        env:
-          test_dir: /github/workspace/libs/architectures
-        run: |
-          pinto build $test_dir -E wrapper
-          pinto -p $test_dir run pytest $test_dir/tests
-
-      # test injection library before the libraries that depend on it
-      -
-        name: run injection tests
-        if: steps.filter.outputs.injection == 'true'
-        env:
-          test_dir: /github/workspace/libs/injection
-        run: pinto -p $test_dir run pytest -x $test_dir/tests
-       
-      # run dataloader tests if dataloader library code changed
-      # _or_ if injection code (on which it depends) changed
-      # make sure we don't run GPU tests since our GitHub CI
-      # node won't have those (presumably)
-
-      -
-        name: run dataloader tests
-        if: |
-          (steps.filter.outputs.injection == 'true')
-          || (steps.filter.outputs.data == 'true')
-        env:
-          test_dir: /github/workspace/libs/data
-        run: pinto -p $test_dir run pytest $test_dir/tests -m "not gpu"
-
-      -
-        name: run parallelization tests
-        if: steps.filter.outputs.parallelize == 'true'
-        env:
-          test_dir: /github/workspace/libs/parallelize
-        run: pinto run $test_dir pytest $test_dir/tests
-
-      # run I/O tests then analysis tests that depend
-      # on them, adding I/O to analysis filter
-      -
-        name: run io tests
-        if: steps.filter.outputs.io == 'true'
-        env:
-          test_dir: /github/workspace/libs/io
-        run: pinto run $test_dir pytest $test_dir/tests
-
-      -
-        name: run analysis tests
-        if: |
-          (steps.filter.outputs.analysis == 'true')
-          || (steps.filter.outputs.io == 'true')
-        env:
-          test_dir: /github/workspace/libs/analysis
-        run: pinto run $test_dir pytest $test_dir/tests
-
-      # run trainer tests if architecture library has changed
-      # or if data library has changed
-      -
-        name: run trainer tests
-        if: |
-          (steps.filter.outputs.trainer == 'true')
-          || (steps.filter.outputs.data == 'true')
-          || (steps.filter.outputs.architectures == 'true')     
-        env:
-            test_dir: /github/workspace/libs/trainer
-<<<<<<< HEAD
-        run: pinto run $test_dir pytest $test_dir/tests 
-
-=======
-        run: pinto -p $test_dir run pytest $test_dir/tests 
-      
->>>>>>> 6c44f4ba
-      # test projects, and filter by both changes to
-      # project code and their dependent libraries
-      -
-        name: run waveform tests
-        if: |
-          (steps.filter.outputs.injection == 'true')
-          && (steps.filter.outputs.generate_waveforms == 'true')
-        env:
-          test_dir: /github/workspace/projects/sandbox/generate_waveforms
-        run: pinto -p $test_dir run pytest $test_dir/tests
-        
-      - 
-        name: run glitch generation tests
-        if: |
-          (steps.filter.outputs.generate_glitches == 'true')
-        env:
-          test_dir: /github/workspace/projects/sandbox/generate_glitches
-        run: pinto -p $test_dir run pytest -x $test_dir/tests
+name: ci-tests
+
+on:
+  pull_request:
+  push:
+    branches:
+      - main
+
+jobs:
+  ci-tests:
+    # set up Pinto container permissions
+    runs-on: ubuntu-latest
+    permissions:
+      packages: read
+    container:
+      image: ghcr.io/ml4gw/pinto:main
+      credentials:
+        username: ${{ github.actor }}
+        password: ${{ secrets.github_token }}
+      volumes:
+        - ${{ github.workspace }}:/github/workspace
+    steps:
+      - uses: actions/checkout@v2
+        with:
+          submodules: recursive
+
+      # create filters for each lib so that we
+      # only run the tests we absolutely need to
+      -
+        uses: dorny/paths-filter@v2.10.1
+        id: filter
+        with:
+          filters: |
+            architectures:
+              - 'libs/architectures/**'
+            io:
+              - 'libs/io/**'
+            analysis:
+              - 'libs/analysis/**'
+            injection:
+              - 'libs/injection/**'
+            data:
+              - 'libs/data/**'
+            parallelize:
+              - 'libs/parallelize/**'
+            trainer:
+                - 'libs/trainer/**'
+            generate_waveforms:
+              - 'projects/sandbox/generate_waveforms/**'
+            generate_glitches:
+              - 'projects/sandbox/generate_glitches/**'
+
+      # install gcc for bilby build
+      -
+        name: install gcc
+        run: apt update && apt install -y build-essential
+
+      # run library tests
+      -
+        name: run architecture tests
+        if: steps.filter.outputs.architectures == 'true'
+        env:
+          test_dir: /github/workspace/libs/architectures
+        run: |
+          pinto build $test_dir -E wrapper
+          pinto -p $test_dir run pytest $test_dir/tests
+
+      # test injection library before the libraries that depend on it
+      -
+        name: run injection tests
+        if: steps.filter.outputs.injection == 'true'
+        env:
+          test_dir: /github/workspace/libs/injection
+        run: pinto -p $test_dir run pytest -x $test_dir/tests
+       
+      # run dataloader tests if dataloader library code changed
+      # _or_ if injection code (on which it depends) changed
+      # make sure we don't run GPU tests since our GitHub CI
+      # node won't have those (presumably)
+
+      -
+        name: run dataloader tests
+        if: |
+          (steps.filter.outputs.injection == 'true')
+          || (steps.filter.outputs.data == 'true')
+        env:
+          test_dir: /github/workspace/libs/data
+        run: pinto -p $test_dir run pytest $test_dir/tests -m "not gpu"
+
+      -
+        name: run parallelization tests
+        if: steps.filter.outputs.parallelize == 'true'
+        env:
+          test_dir: /github/workspace/libs/parallelize
+        run: pinto run $test_dir pytest $test_dir/tests
+
+      # run I/O tests then analysis tests that depend
+      # on them, adding I/O to analysis filter
+      -
+        name: run io tests
+        if: steps.filter.outputs.io == 'true'
+        env:
+          test_dir: /github/workspace/libs/io
+        run: pinto run $test_dir pytest $test_dir/tests
+
+      -
+        name: run analysis tests
+        if: |
+          (steps.filter.outputs.analysis == 'true')
+          || (steps.filter.outputs.io == 'true')
+        env:
+          test_dir: /github/workspace/libs/analysis
+        run: pinto run $test_dir pytest $test_dir/tests
+
+      # run trainer tests if architecture library has changed
+      # or if data library has changed
+      -
+        name: run trainer tests
+        if: |
+          (steps.filter.outputs.trainer == 'true')
+          || (steps.filter.outputs.data == 'true')
+          || (steps.filter.outputs.architectures == 'true')     
+        env:
+            test_dir: /github/workspace/libs/trainer
+        run: pinto -p $test_dir run pytest $test_dir/tests 
+
+      # test projects, and filter by both changes to
+      # project code and their dependent libraries
+      -
+        name: run waveform tests
+        if: |
+          (steps.filter.outputs.injection == 'true')
+          && (steps.filter.outputs.generate_waveforms == 'true')
+        env:
+          test_dir: /github/workspace/projects/sandbox/generate_waveforms
+        run: pinto -p $test_dir run pytest $test_dir/tests
+        
+      - 
+        name: run glitch generation tests
+        if: |
+          (steps.filter.outputs.generate_glitches == 'true')
+        env:
+          test_dir: /github/workspace/projects/sandbox/generate_glitches
+        run: pinto -p $test_dir run pytest -x $test_dir/tests