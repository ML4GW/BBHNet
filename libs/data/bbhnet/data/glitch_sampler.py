--- conflicted
+++ resolved
@@ -1,52 +1,45 @@
-import numpy as np
-import torch
-
-from bbhnet.data.transforms.transform import Transform
-from ml4gw.utils.slicing import sample_kernels
-
-
-# TODO: generalize to arbitrary ifos
-class GlitchSampler(Transform):
-    def __init__(
-        self, prob: float, max_offset: int, **glitches: np.ndarray
-    ) -> None:
-        super().__init__()
-        self.glitches = torch.nn.ParameterList()
-        for ifo in glitches.values():
-            param = self.add_parameter(ifo)
-            self.glitches.append(param)
-
-        self.prob = prob
-        self.max_offset = max_offset
-
-    def forward(self, X: torch.Tensor, y: torch.Tensor) -> torch.Tensor:
-        if X.shape[1] < len(self.glitches):
-            raise ValueError(
-                "Can't insert glitches into tensor with {} channels "
-                "using glitches from {} ifos".format(
-                    X.shape[1], len(self.glitches)
-                )
-            )
-
-        masks = torch.rand(size=(len(self.glitches), len(X))) < self.prob
-<<<<<<< HEAD
-        # masks = masks.to(X.device)
-        for i, ifo in enumerate(self.glitches):
-            mask = masks[i]
-            N = mask.sum().item()
-            idx = torch.randint(len(X), size=(N,))
-=======
-        for i, ifo in enumerate(self.glitches):
-            mask = masks[i]
-            N = mask.sum().item()
-            idx = torch.randint(len(ifo), size=(N,))
->>>>>>> fa31cff4
-
-            glitches = ifo[idx]
-            glitches = sample_kernels(
-                glitches[:, None],
-                kernel_size=X.shape[-1],
-                max_center_offset=self.max_offset,
-            )
-            X[mask] = glitches
-        return X, y
+import numpy as np
+import torch
+
+from bbhnet.data.transforms.transform import Transform
+from ml4gw.utils.slicing import sample_kernels
+
+
+# TODO: generalize to arbitrary ifos
+class GlitchSampler(Transform):
+    def __init__(
+        self, prob: float, max_offset: int, **glitches: np.ndarray
+    ) -> None:
+        super().__init__()
+        self.glitches = torch.nn.ParameterList()
+        for ifo in glitches.values():
+            param = self.add_parameter(ifo)
+            self.glitches.append(param)
+
+        self.prob = prob
+        self.max_offset = max_offset
+
+    def forward(self, X: torch.Tensor, y: torch.Tensor) -> torch.Tensor:
+        if X.shape[1] < len(self.glitches):
+            raise ValueError(
+                "Can't insert glitches into tensor with {} channels "
+                "using glitches from {} ifos".format(
+                    X.shape[1], len(self.glitches)
+                )
+            )
+
+        masks = torch.rand(size=(len(self.glitches), len(X))) < self.prob
+
+        for i, ifo in enumerate(self.glitches):
+            mask = masks[i]
+            N = mask.sum().item()
+            idx = torch.randint(len(ifo), size=(N,))
+
+            glitches = ifo[idx]
+            glitches = sample_kernels(
+                glitches[:, None],
+                kernel_size=X.shape[-1],
+                max_center_offset=self.max_offset,
+            )
+            X[mask] = glitches
+        return X, y