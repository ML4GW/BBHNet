from typing import Optional

import numpy as np
import torch
from gwpy.signal.filter_design import fir_from_transfer
from gwpy.timeseries import TimeSeries

from bbhnet.data.transforms.transform import Transform

# fftlength is length of segments
# for calculating asd
DEFAULT_FFTLENGTH = 2


class WhiteningTransform(Transform):
    def __init__(
        self,
        num_ifos: int,
        sample_rate: float,
        kernel_length: float,
        fftlength: float = DEFAULT_FFTLENGTH,
        highpass: Optional[float] = None,
        fduration: Optional[float] = None,
    ) -> None:
        """Torch module for performing whitening. The first and last
        (fduration / 2) seconds of data are corrupted by the whitening
        and will be cropped. Thus, the output length
        that is ultimately passed to the network will be
        (kernel_length - fduration)
        """
<<<<<<< HEAD
=======
        # TODO: I started adding everything thats used in
        # the forward pass as parameter, but not sure thats
        # what we want.
>>>>>>> 4a116181

        super().__init__()
        self.num_ifos = num_ifos
        self.sample_rate = sample_rate
        self.kernel_length = kernel_length
        self.fftlength = fftlength

        self.df = 1 / kernel_length
        self.ncorner = int(highpass / self.df) if highpass else 0

        # TODO: is this the best default behavior
        self.fduration = fduration or kernel_length / 2

        # number of samples of corrupted data
        # due to settling in of whitening filter
        # TODO: should this be a parameter?
        self.crop_samples = int((self.fduration / 2) * self.sample_rate)
        self.crop_samples = torch.tensor(self.crop_samples, dtype=torch.long)

        self.ntaps = int(self.fduration * self.sample_rate)

        self.kernel_size = self.add_parameter(
            int(self.kernel_length * self.sample_rate), dtype=torch.long
        )

        # subtract one to make kernel_size odd since the last value
        # of the filter will be 0. anyway. TODO: should we check
        # to confirm kernel_size is even first? Does that 0. still
        # get appended in the odd case?

        # initialize the parameter with 0s, then fill it out later
        self.time_domain_filter = self.add_parameter(
            torch.zeros((num_ifos, 1, self.ntaps - 1)),
        )

        # TODO: does this need to be a parameter?
        self.pad = self.add_parameter(
            int(self.time_domain_filter.size(-1) // 2), dtype=torch.long
        )
        self.window = torch.hann_window(self.ntaps)

    def to(self, device: torch.device):
        """
        Quick override of device placement to ensure
        that our window, which is a _tensor_ and not
        a _parameter_, gets moved to the proper device
        """

        # explicitly send all objects used
        # in forward pass to specified device

        # TODO: pass device as argument to preprocessor
        # and add these all as parameters, passing the
        # device along?
        super().to(device)
        self.time_domain_filter = self.time_domain_filter.to(device)
        self.window = self.window.to(device)
        self.pad = self.pad.to(device)
        self.kernel_size = self.kernel_size.to(device)
        self.crop_samples.to(device)

    def fit(self, X: torch.Tensor) -> None:
        """
        Build a whitening time domain filter from a set
        of ASDs. TODO: should this be a single tensor
        stacking all the backgrounds for consistency?
        """
        if X.ndim != 2:
            raise ValueError(
                "Expected background used to fit WhiteningTransform "
                "to have 2 dimensions, but found {}".format(X.ndim)
            )
        if len(X) != self.time_domain_filter.shape[0]:
            raise ValueError(
                "Expected to fit whitening transform on {} backgrounds, "
                "but was passed {}".format(
                    self.time_domain_filter.shape[0], len(X)
                )
            )

        tdfs = []
        for x in X.cpu().numpy():

            ts = TimeSeries(x, dt=1 / self.sample_rate)
            asd = ts.asd(
                fftlength=self.fftlength, window="hanning", method="median"
            )
            asd = asd.interpolate(self.df).value
            tdf = fir_from_transfer(
                1 / asd,
                ntaps=self.ntaps,
                window="hanning",
                ncorner=self.ncorner,
            )
            tdfs.append(tdf)

        tdf = np.stack(tdfs)[:, None, :-1]
        self.set_value(self.time_domain_filter, tdf)

    def forward(self, X: torch.Tensor) -> torch.Tensor:

        # do a constant detrend along the time axis,
        # transposing to ensure that the last two dimensions
        # of the original and dimension-reduced tensors match.
        # TODO: will using X.mean(axis=-1, keepdims=True)
        # allow us to avoid these transposes?
        X = X.transpose(2, 0)
        X = X - X.mean(axis=0)
        X = X.transpose(0, 2)

        X[:, :, : self.pad] *= self.window[: self.pad]
        X[:, :, -self.pad :] *= self.window[-self.pad :]

        # convolve the detrended data with the time-domain
        # filters constructed during initialization from
        # the background data, using groups to ensure that
        # the convolution is performed independently for
        # each interferometer channel

        # see
        # https://github.com/gwpy/gwpy/blob/main/gwpy/timeseries/timeseries.py
        # for logic

        nfft = min(8 * self.time_domain_filter.size(-1), self.kernel_size)

        if nfft >= self.kernel_size / 2:
            conv = torch.nn.functional.conv1d(
                X,
                self.time_domain_filter.data,
                groups=self.num_ifos,
                padding=int(self.pad.data),
            )

            # crop the beginning and ending fduration / 2
            conv = conv[:, :, self.crop_samples : -self.crop_samples]

        # TODO: speed this up using torch.unfold
        # and removing while loop

        # else use the overlap-save algorithm
        else:
            raise NotImplementedError(
                "An optimal torch implementation of whitening for short "
                "fdurations is not complete. Use a larger fduration "
            )
            nstep = nfft - 2 * self.pad
            conv = torch.zeros_like(X)
            # handle first chunk separately
            conv[:, :, : nfft - self.pad] = torch.nn.functional.conv1d(
                X[:, :, :nfft],
                self.time_domain_filter,
                groups=self.num_ifos,
                padding=self.pad,
            )[:, :, : nfft - self.pad]

            # process chunks of length nstep
            k = nfft - self.pad
            while k < self.kernel_size - nfft + self.pad:
                yk = torch.nn.functional.conv1d(
                    X[:, :, k - self.pad : k + nstep + self.pad],
                    self.time_domain_filter,
                    groups=self.num_ifos,
                    padding=self.pad,
                )
                conv[:, :, k : k + yk.size(-1) - 2 * self.pad] = yk[
                    :, :, self.pad : -self.pad
                ]
                k += nstep

            # handle last chunk separately
            conv[:, :, -nfft + self.pad :] = torch.nn.functional.conv1d(
                X[:, :, -nfft:],
                self.time_domain_filter,
                groups=self.num_ifos,
                padding=self.pad,
            )[:, :, -nfft + self.pad :]

            # crop the beginning and ending fduration / 2
            conv = conv[:, :, self.crop_samples : -self.crop_samples]

        # scale by sqrt(2 / sample_rate) for some inscrutable
        # signal processing reason beyond my understanding

        return conv * (2 / self.sample_rate) ** 0.5
<|MERGE_RESOLUTION|>--- conflicted
+++ resolved
@@ -1,220 +1,214 @@
-from typing import Optional
-
-import numpy as np
-import torch
-from gwpy.signal.filter_design import fir_from_transfer
-from gwpy.timeseries import TimeSeries
-
-from bbhnet.data.transforms.transform import Transform
-
-# fftlength is length of segments
-# for calculating asd
-DEFAULT_FFTLENGTH = 2
-
-
-class WhiteningTransform(Transform):
-    def __init__(
-        self,
-        num_ifos: int,
-        sample_rate: float,
-        kernel_length: float,
-        fftlength: float = DEFAULT_FFTLENGTH,
-        highpass: Optional[float] = None,
-        fduration: Optional[float] = None,
-    ) -> None:
-        """Torch module for performing whitening. The first and last
-        (fduration / 2) seconds of data are corrupted by the whitening
-        and will be cropped. Thus, the output length
-        that is ultimately passed to the network will be
-        (kernel_length - fduration)
-        """
-<<<<<<< HEAD
-=======
-        # TODO: I started adding everything thats used in
-        # the forward pass as parameter, but not sure thats
-        # what we want.
->>>>>>> 4a116181
-
-        super().__init__()
-        self.num_ifos = num_ifos
-        self.sample_rate = sample_rate
-        self.kernel_length = kernel_length
-        self.fftlength = fftlength
-
-        self.df = 1 / kernel_length
-        self.ncorner = int(highpass / self.df) if highpass else 0
-
-        # TODO: is this the best default behavior
-        self.fduration = fduration or kernel_length / 2
-
-        # number of samples of corrupted data
-        # due to settling in of whitening filter
-        # TODO: should this be a parameter?
-        self.crop_samples = int((self.fduration / 2) * self.sample_rate)
-        self.crop_samples = torch.tensor(self.crop_samples, dtype=torch.long)
-
-        self.ntaps = int(self.fduration * self.sample_rate)
-
-        self.kernel_size = self.add_parameter(
-            int(self.kernel_length * self.sample_rate), dtype=torch.long
-        )
-
-        # subtract one to make kernel_size odd since the last value
-        # of the filter will be 0. anyway. TODO: should we check
-        # to confirm kernel_size is even first? Does that 0. still
-        # get appended in the odd case?
-
-        # initialize the parameter with 0s, then fill it out later
-        self.time_domain_filter = self.add_parameter(
-            torch.zeros((num_ifos, 1, self.ntaps - 1)),
-        )
-
-        # TODO: does this need to be a parameter?
-        self.pad = self.add_parameter(
-            int(self.time_domain_filter.size(-1) // 2), dtype=torch.long
-        )
-        self.window = torch.hann_window(self.ntaps)
-
-    def to(self, device: torch.device):
-        """
-        Quick override of device placement to ensure
-        that our window, which is a _tensor_ and not
-        a _parameter_, gets moved to the proper device
-        """
-
-        # explicitly send all objects used
-        # in forward pass to specified device
-
-        # TODO: pass device as argument to preprocessor
-        # and add these all as parameters, passing the
-        # device along?
-        super().to(device)
-        self.time_domain_filter = self.time_domain_filter.to(device)
-        self.window = self.window.to(device)
-        self.pad = self.pad.to(device)
-        self.kernel_size = self.kernel_size.to(device)
-        self.crop_samples.to(device)
-
-    def fit(self, X: torch.Tensor) -> None:
-        """
-        Build a whitening time domain filter from a set
-        of ASDs. TODO: should this be a single tensor
-        stacking all the backgrounds for consistency?
-        """
-        if X.ndim != 2:
-            raise ValueError(
-                "Expected background used to fit WhiteningTransform "
-                "to have 2 dimensions, but found {}".format(X.ndim)
-            )
-        if len(X) != self.time_domain_filter.shape[0]:
-            raise ValueError(
-                "Expected to fit whitening transform on {} backgrounds, "
-                "but was passed {}".format(
-                    self.time_domain_filter.shape[0], len(X)
-                )
-            )
-
-        tdfs = []
-        for x in X.cpu().numpy():
-
-            ts = TimeSeries(x, dt=1 / self.sample_rate)
-            asd = ts.asd(
-                fftlength=self.fftlength, window="hanning", method="median"
-            )
-            asd = asd.interpolate(self.df).value
-            tdf = fir_from_transfer(
-                1 / asd,
-                ntaps=self.ntaps,
-                window="hanning",
-                ncorner=self.ncorner,
-            )
-            tdfs.append(tdf)
-
-        tdf = np.stack(tdfs)[:, None, :-1]
-        self.set_value(self.time_domain_filter, tdf)
-
-    def forward(self, X: torch.Tensor) -> torch.Tensor:
-
-        # do a constant detrend along the time axis,
-        # transposing to ensure that the last two dimensions
-        # of the original and dimension-reduced tensors match.
-        # TODO: will using X.mean(axis=-1, keepdims=True)
-        # allow us to avoid these transposes?
-        X = X.transpose(2, 0)
-        X = X - X.mean(axis=0)
-        X = X.transpose(0, 2)
-
-        X[:, :, : self.pad] *= self.window[: self.pad]
-        X[:, :, -self.pad :] *= self.window[-self.pad :]
-
-        # convolve the detrended data with the time-domain
-        # filters constructed during initialization from
-        # the background data, using groups to ensure that
-        # the convolution is performed independently for
-        # each interferometer channel
-
-        # see
-        # https://github.com/gwpy/gwpy/blob/main/gwpy/timeseries/timeseries.py
-        # for logic
-
-        nfft = min(8 * self.time_domain_filter.size(-1), self.kernel_size)
-
-        if nfft >= self.kernel_size / 2:
-            conv = torch.nn.functional.conv1d(
-                X,
-                self.time_domain_filter.data,
-                groups=self.num_ifos,
-                padding=int(self.pad.data),
-            )
-
-            # crop the beginning and ending fduration / 2
-            conv = conv[:, :, self.crop_samples : -self.crop_samples]
-
-        # TODO: speed this up using torch.unfold
-        # and removing while loop
-
-        # else use the overlap-save algorithm
-        else:
-            raise NotImplementedError(
-                "An optimal torch implementation of whitening for short "
-                "fdurations is not complete. Use a larger fduration "
-            )
-            nstep = nfft - 2 * self.pad
-            conv = torch.zeros_like(X)
-            # handle first chunk separately
-            conv[:, :, : nfft - self.pad] = torch.nn.functional.conv1d(
-                X[:, :, :nfft],
-                self.time_domain_filter,
-                groups=self.num_ifos,
-                padding=self.pad,
-            )[:, :, : nfft - self.pad]
-
-            # process chunks of length nstep
-            k = nfft - self.pad
-            while k < self.kernel_size - nfft + self.pad:
-                yk = torch.nn.functional.conv1d(
-                    X[:, :, k - self.pad : k + nstep + self.pad],
-                    self.time_domain_filter,
-                    groups=self.num_ifos,
-                    padding=self.pad,
-                )
-                conv[:, :, k : k + yk.size(-1) - 2 * self.pad] = yk[
-                    :, :, self.pad : -self.pad
-                ]
-                k += nstep
-
-            # handle last chunk separately
-            conv[:, :, -nfft + self.pad :] = torch.nn.functional.conv1d(
-                X[:, :, -nfft:],
-                self.time_domain_filter,
-                groups=self.num_ifos,
-                padding=self.pad,
-            )[:, :, -nfft + self.pad :]
-
-            # crop the beginning and ending fduration / 2
-            conv = conv[:, :, self.crop_samples : -self.crop_samples]
-
-        # scale by sqrt(2 / sample_rate) for some inscrutable
-        # signal processing reason beyond my understanding
-
-        return conv * (2 / self.sample_rate) ** 0.5
+from typing import Optional
+
+import numpy as np
+import torch
+from gwpy.signal.filter_design import fir_from_transfer
+from gwpy.timeseries import TimeSeries
+
+from bbhnet.data.transforms.transform import Transform
+
+# fftlength is length of segments
+# for calculating asd
+DEFAULT_FFTLENGTH = 2
+
+
+class WhiteningTransform(Transform):
+    def __init__(
+        self,
+        num_ifos: int,
+        sample_rate: float,
+        kernel_length: float,
+        fftlength: float = DEFAULT_FFTLENGTH,
+        highpass: Optional[float] = None,
+        fduration: Optional[float] = None,
+    ) -> None:
+        """Torch module for performing whitening. The first and last
+        (fduration / 2) seconds of data are corrupted by the whitening
+        and will be cropped. Thus, the output length
+        that is ultimately passed to the network will be
+        (kernel_length - fduration)
+        """
+
+        super().__init__()
+        self.num_ifos = num_ifos
+        self.sample_rate = sample_rate
+        self.kernel_length = kernel_length
+        self.fftlength = fftlength
+
+        self.df = 1 / kernel_length
+        self.ncorner = int(highpass / self.df) if highpass else 0
+
+        # TODO: is this the best default behavior
+        self.fduration = fduration or kernel_length / 2
+
+        # number of samples of corrupted data
+        # due to settling in of whitening filter
+        # TODO: should this be a parameter?
+        self.crop_samples = int((self.fduration / 2) * self.sample_rate)
+        self.crop_samples = torch.tensor(self.crop_samples, dtype=torch.long)
+
+        self.ntaps = int(self.fduration * self.sample_rate)
+
+        self.kernel_size = self.add_parameter(
+            int(self.kernel_length * self.sample_rate), dtype=torch.long
+        )
+
+        # subtract one to make kernel_size odd since the last value
+        # of the filter will be 0. anyway. TODO: should we check
+        # to confirm kernel_size is even first? Does that 0. still
+        # get appended in the odd case?
+
+        # initialize the parameter with 0s, then fill it out later
+        self.time_domain_filter = self.add_parameter(
+            torch.zeros((num_ifos, 1, self.ntaps - 1)),
+        )
+
+        # TODO: does this need to be a parameter?
+        self.pad = self.add_parameter(
+            int(self.time_domain_filter.size(-1) // 2), dtype=torch.long
+        )
+        self.window = torch.hann_window(self.ntaps)
+
+    def to(self, device: torch.device):
+        """
+        Quick override of device placement to ensure
+        that our window, which is a _tensor_ and not
+        a _parameter_, gets moved to the proper device
+        """
+
+        # explicitly send all objects used
+        # in forward pass to specified device
+
+        # TODO: pass device as argument to preprocessor
+        # and add these all as parameters, passing the
+        # device along?
+        super().to(device)
+        self.time_domain_filter = self.time_domain_filter.to(device)
+        self.window = self.window.to(device)
+        self.pad = self.pad.to(device)
+        self.kernel_size = self.kernel_size.to(device)
+        self.crop_samples.to(device)
+
+    def fit(self, X: torch.Tensor) -> None:
+        """
+        Build a whitening time domain filter from a set
+        of ASDs. TODO: should this be a single tensor
+        stacking all the backgrounds for consistency?
+        """
+        if X.ndim != 2:
+            raise ValueError(
+                "Expected background used to fit WhiteningTransform "
+                "to have 2 dimensions, but found {}".format(X.ndim)
+            )
+        if len(X) != self.time_domain_filter.shape[0]:
+            raise ValueError(
+                "Expected to fit whitening transform on {} backgrounds, "
+                "but was passed {}".format(
+                    self.time_domain_filter.shape[0], len(X)
+                )
+            )
+
+        tdfs = []
+        for x in X.cpu().numpy():
+
+            ts = TimeSeries(x, dt=1 / self.sample_rate)
+            asd = ts.asd(
+                fftlength=self.fftlength, window="hanning", method="median"
+            )
+            asd = asd.interpolate(self.df).value
+            tdf = fir_from_transfer(
+                1 / asd,
+                ntaps=self.ntaps,
+                window="hanning",
+                ncorner=self.ncorner,
+            )
+            tdfs.append(tdf)
+
+        tdf = np.stack(tdfs)[:, None, :-1]
+        self.set_value(self.time_domain_filter, tdf)
+
+    def forward(self, X: torch.Tensor) -> torch.Tensor:
+
+        # do a constant detrend along the time axis,
+        # transposing to ensure that the last two dimensions
+        # of the original and dimension-reduced tensors match.
+        # TODO: will using X.mean(axis=-1, keepdims=True)
+        # allow us to avoid these transposes?
+        X = X.transpose(2, 0)
+        X = X - X.mean(axis=0)
+        X = X.transpose(0, 2)
+
+        X[:, :, : self.pad] *= self.window[: self.pad]
+        X[:, :, -self.pad :] *= self.window[-self.pad :]
+
+        # convolve the detrended data with the time-domain
+        # filters constructed during initialization from
+        # the background data, using groups to ensure that
+        # the convolution is performed independently for
+        # each interferometer channel
+
+        # see
+        # https://github.com/gwpy/gwpy/blob/main/gwpy/timeseries/timeseries.py
+        # for logic
+
+        nfft = min(8 * self.time_domain_filter.size(-1), self.kernel_size)
+
+        if nfft >= self.kernel_size / 2:
+            conv = torch.nn.functional.conv1d(
+                X,
+                self.time_domain_filter.data,
+                groups=self.num_ifos,
+                padding=int(self.pad.data),
+            )
+
+            # crop the beginning and ending fduration / 2
+            conv = conv[:, :, self.crop_samples : -self.crop_samples]
+
+        # TODO: speed this up using torch.unfold
+        # and removing while loop
+
+        # else use the overlap-save algorithm
+        else:
+            raise NotImplementedError(
+                "An optimal torch implementation of whitening for short "
+                "fdurations is not complete. Use a larger fduration "
+            )
+            nstep = nfft - 2 * self.pad
+            conv = torch.zeros_like(X)
+            # handle first chunk separately
+            conv[:, :, : nfft - self.pad] = torch.nn.functional.conv1d(
+                X[:, :, :nfft],
+                self.time_domain_filter,
+                groups=self.num_ifos,
+                padding=self.pad,
+            )[:, :, : nfft - self.pad]
+
+            # process chunks of length nstep
+            k = nfft - self.pad
+            while k < self.kernel_size - nfft + self.pad:
+                yk = torch.nn.functional.conv1d(
+                    X[:, :, k - self.pad : k + nstep + self.pad],
+                    self.time_domain_filter,
+                    groups=self.num_ifos,
+                    padding=self.pad,
+                )
+                conv[:, :, k : k + yk.size(-1) - 2 * self.pad] = yk[
+                    :, :, self.pad : -self.pad
+                ]
+                k += nstep
+
+            # handle last chunk separately
+            conv[:, :, -nfft + self.pad :] = torch.nn.functional.conv1d(
+                X[:, :, -nfft:],
+                self.time_domain_filter,
+                groups=self.num_ifos,
+                padding=self.pad,
+            )[:, :, -nfft + self.pad :]
+
+            # crop the beginning and ending fduration / 2
+            conv = conv[:, :, self.crop_samples : -self.crop_samples]
+
+        # scale by sqrt(2 / sample_rate) for some inscrutable
+        # signal processing reason beyond my understanding
+
+        return conv * (2 / self.sample_rate) ** 0.5