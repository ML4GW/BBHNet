import logging
import random
import shutil
from collections import defaultdict
from pathlib import Path
from typing import Callable, Iterable, List, Optional
from zlib import adler32

import datagen.utils.timeslide_waveforms as utils
import numpy as np
import torch
from datagen.utils import get_state_flags
from datagen.utils.injection import generate_gw
from typeo import scriptify

from aframe.analysis.ledger.injections import (
    InjectionParameterSet,
    LigoResponseSet,
)
from aframe.deploy import condor
from aframe.logging import configure_logging
from ml4gw.gw import (
    compute_network_snr,
    compute_observed_strain,
    get_ifo_geometry,
)


@scriptify
def main(
    start: float,
    stop: float,
    ifos: List[str],
    shifts: List[float],
    background_dir: Path,
    spacing: float,
    buffer: float,
    prior: Callable,
    minimum_frequency: float,
    reference_frequency: float,
    sample_rate: float,
    waveform_duration: float,
    waveform_approximant: str,
    highpass: float,
    snr_threshold: float,
    output_dir: Path,
    log_file: Optional[Path] = None,
    verbose: bool = False,
    seed: Optional[int] = None,
):
    """
    Generates the waveforms for a single segment.

    Args:
        start:
            GPS time of the beginning of the testing segment
        stop:
            GPS time of the end of the testing segment
        ifos:
            List of interferometers to query data from. Expected to be given
            by prefix; e.g. "H1" for Hanford. Should be the same length as
            `shifts`
        shifts:
            The length of time in seconds by which each interferometer's
            timeseries will be shifted
        background_dir:
            Directory containing background data to use for PSD
            calculation. Should have data for each interferometer in
            the format generated by `background.py`
        spacing:
            The amount of time, in seconds, to leave between the end
            of one signal and the start of the next
        buffer:
            The amount of time, in seconds, on either side of the
            segment within which injection times will not be
            generated
        prior:
            A function that returns a Bilby PriorDict when called
        minimum_frequency:
            Minimum frequency of the gravitational wave. The part
            of the gravitational wave at lower frequencies will
            not be generated. Specified in Hz.
        reference_frequency:
            Frequency of the gravitational wave at the state of
            the merger that other quantities are defined with
            reference to
        sample_rate:
            Sample rate of timeseries data, specified in Hz
        waveform_duration:
            Duration of waveform in seconds
        waveform_approximant:
            Name of the waveform approximant to use.
        highpass:
            The frequency to use for a highpass filter, specified
            in Hz
        snr_threshold:
            Minimum SNR of generated waveforms. Sampled parameters
            that result in an SNR below this threshold will be rejected,
            but saved for later use
        output_dir:
            Directory to which the waveform file and rejected parameter
            file will be written
        log_file:
            File containing the logged information
        verbose:
            If True, log at `DEBUG` verbosity, otherwise log at
            `INFO` verbosity.

    Returns:
        The name of the waveform file and the name of the file containing the
        rejected parameters
    """

    output_dir.mkdir(parents=True, exist_ok=True)
    configure_logging(log_file, verbose=verbose)

    if seed is not None:
        fingerprint = str((start, stop) + tuple(shifts))
        worker_hash = adler32(fingerprint.encode())
        logging.info(
            "Seeding data generation with seed {}, "
            "augmented by worker seed {}".format(seed, worker_hash)
        )
        np.random.seed(seed + worker_hash)
        random.seed(seed + worker_hash)

    prior, detector_frame_prior = prior()

    injection_times = utils.calc_segment_injection_times(
        start,
        stop - max(shifts),  # TODO: should account for uneven last batch too
        spacing,
        buffer,
        waveform_duration,
    )
    n_samples = len(injection_times)
    waveform_size = int(sample_rate * waveform_duration)

    zeros = np.zeros((n_samples,))
    parameters = defaultdict(lambda: zeros.copy())
    parameters["gps_time"] = injection_times
    parameters["shift"] = np.array([shifts for _ in range(n_samples)])

    for ifo in ifos:
        empty = np.zeros((n_samples, waveform_size))
        parameters[ifo.lower()] = empty

    tensors, vertices = get_ifo_geometry(*ifos)
    df = 1 / waveform_duration
    try:
        background_path = sorted(background_dir.iterdir())[0]
    except StopIteration:
        raise ValueError(
            f"No files in background data directory {background_dir}"
        )
    logging.info(
        f"Using background file {background_path} for psd calculation"
    )
    psds = utils.load_psds(background_path, ifos, df=df)

    # loop until we've generated enough signals
    # with large enough snr to fill the segment,
    # keeping track of the number of signals rejected
    num_injections, idx = 0, 0
    rejected_params = InjectionParameterSet()
    while n_samples > 0:
        params = prior.sample(n_samples)

        # If a Bilby PriorDict has a conversion function, any
        # extra keys generated by the conversion function will
        # be added into the sampled parameters, but only if
        # we're sampling exactly 1 time. This removes those
        # extra keys
        # TODO: If https://git.ligo.org/lscsoft/bilby/-/merge_requests/1286
        # is merged, remove this
        if n_samples == 1:
            params = {k: params[k] for k in parameters if k in params}

        waveforms = generate_gw(
            params,
            minimum_frequency,
            reference_frequency,
            sample_rate,
            waveform_duration,
            waveform_approximant,
            detector_frame_prior,
        )
        polarizations = {
            "cross": torch.Tensor(waveforms[:, 0, :]),
            "plus": torch.Tensor(waveforms[:, 1, :]),
        }

        projected = compute_observed_strain(
            torch.Tensor(params["dec"]),
            torch.Tensor(params["psi"]),
            torch.Tensor(params["ra"]),
            tensors,
            vertices,
            sample_rate,
            **polarizations,
        )
        # TODO: compute individual ifo snr so we can store that data
        snrs = compute_network_snr(projected, psds, sample_rate, highpass)
        snrs = snrs.numpy()

        # add all snrs: masking will take place in for loop below
        params["snr"] = snrs
        num_injections += len(snrs)
        mask = snrs >= snr_threshold

        # first record any parameters that were
        # rejected during sampling to a separate object
        rejected = {}
        for key in InjectionParameterSet.__dataclass_fields__:
            rejected[key] = params[key][~mask]
        rejected = InjectionParameterSet(**rejected)
        rejected_params.append(rejected)

        # if nothing got accepted, try again
        num_accepted = mask.sum()
        if num_accepted == 0:
            continue

        # insert our accepted parameters into the output array
        start, stop = idx, idx + num_accepted
        for key, value in params.items():
            parameters[key][start:stop] = value[mask]

        # do the same for our accepted projected waveforms
        projected = projected[mask].numpy()
        for i, ifo in enumerate(ifos):
            key = ifo.lower()
            parameters[key][start:stop] = projected[:, i]

        # subtract off the number of samples we accepted
        # from the number we'll need to sample next time,
        # that way we never overshoot our number of desired
        # accepted samples and therefore risk overestimating
        # our total number of injections
        idx += num_accepted
        n_samples -= num_accepted

    parameters["sample_rate"] = sample_rate
    parameters["duration"] = waveform_duration
    parameters["num_injections"] = num_injections

    response_set = LigoResponseSet(**parameters)
    waveform_fname = output_dir / "waveforms.h5"
    utils.io_with_blocking(response_set.write, waveform_fname)

    rejected_fname = output_dir / "rejected-parameters.h5"
    utils.io_with_blocking(rejected_params.write, rejected_fname)

    # TODO: compute probability of all parameters against
    # source and all target priors here then save them somehow
    return waveform_fname, rejected_fname


# until typeo update gets in just take all the same parameter as main
@scriptify
def deploy(
    start: float,
    stop: float,
    Tb: float,
    ifos: List[str],
    shifts: Iterable[float],
    spacing: float,
    buffer: float,
    min_segment_length: float,
    prior: str,
    minimum_frequency: float,
    reference_frequency: float,
    sample_rate: float,
    waveform_duration: float,
    waveform_approximant: str,
    highpass: float,
    snr_threshold: float,
    psd_length: float,
    outdir: Path,
    datadir: Path,
    logdir: Path,
    accounting_group_user: str,
    accounting_group: str,
    state_flag: Optional[str] = None,
    request_memory: int = 6000,
    request_disk: int = 1024,
    force_generation: bool = False,
    verbose: bool = False,
    seed: Optional[int] = None,
) -> None:
    """
    Deploy condor jobs to generate waveforms for all segments

    Args:
        start:
            GPS time of the beginning of the testing dataset
        stop:
            GPS time of the end of the testing dataset
        Tb:
            The length of background time in seconds to be generated via
            time shifts
         ifos:
            List of interferometers to query data from. Expected to be given
            by prefix; e.g. "H1" for Hanford. Should be the same length as
            `shifts`
        shifts:
            A list of shifts in seconds. Each value corresponds to the
            the length of time by which an interferometer's timeseries is
            moved during one shift. For example, if `ifos = ["H1", "L1"]`
            and `shifts = [0, 1]`, then the Livingston timeseries will be
            advanced by one second per shift, and Hanford won't be shifted
        spacing:
            The amount of time, in seconds, to leave between the end
            of one signal and the start of the next
        buffer:
            The amount of time, in seconds, on either side of the
            segment within which injection times will not be
            generated
        min_segment_length:
            The shortest a contiguous segment of background can be.
            Specified in seconds
        prior:
            A function that returns a Bilby PriorDict when called
        minimum_frequency:
            Minimum frequency of the gravitational wave. The part
            of the gravitational wave at lower frequencies will
            not be generated. Specified in Hz.
        reference_frequency:
            Frequency of the gravitational wave at the state of
            the merger that other quantities are defined with
            reference to
        sample_rate:
            Sample rate of timeseries data, specified in Hz
        waveform_duration:
            Duration of waveform in seconds
        waveform_approximant:
            Name of the waveform approximant to use.
        highpass:
            The frequency to use for a highpass filter, specified
            in Hz
        snr_threshold:
            Minimum SNR of generated waveforms. Sampled parameters
            that result in an SNR below this threshold will be rejected,
            but saved for later use
        psd_length:
            Length of background in seconds to use for PSD calculation
        outdir:
            Directory to which the condor files will be written
        datadir:
            Directory to which the waveform dataset and rejected parameters
            will be written
        logdir:
            Directory to which the log file will be written
        accounting_group_user:
            Username of the person running the condor jobs
        accounting_group:
            Accounting group for the condor jobs
        request_memory:
            Amount of memory for condor jobs to request in Mb
        request_disk:
            Amount of disk space for condor jobs to request in Mb
        force_generation:
            If False, will not generate data if an existing dataset exists
        verbose:
            If True, log at `DEBUG` verbosity, otherwise log at
            `INFO` verbosity.
    """
    # define some directories:
    # outdir: where we'll write the temporary
    #    files created in each condor job
    # writedir: where we'll write the aggregated
    #    aggregated outputs from each of the
    #    temporary files in outdir
    # condordir: where we'll write the submit file,
    #    queue parameters file, and the log, out, and
    #    err files from each submitted job
    outdir = outdir / "timeslide_waveforms"
    writedir = datadir / "test"
    condordir = outdir / "condor"
    for d in [outdir, writedir, condordir, logdir]:
        d.mkdir(exist_ok=True, parents=True)
    configure_logging(logdir / "timeslide_waveforms.log", verbose=verbose)

    # check to see if any of the target files are
    # missing or if we've indicated to force
    # generation even if they are
    for fname in ["waveforms.h5", "rejected-parameters.h5"]:
        if not (writedir / fname).exists() or force_generation:
            break
    else:
        # if everything exists and we're not forcing
        # generation, short-circuit here
        logging.info(
            "Timeslide waveform and rejected parameters files "
            "already exist in {} and force_generation is off, "
            "exiting".format(writedir)
        )
        return

<<<<<<< HEAD
    # parse relevant segments based on files in background directory
    segments = utils.segments_from_directory(datadir / "test" / "background")
=======
    # query segments and calculate shifts required
    # to accumulate desired background livetime
    state_flags = get_state_flags(ifos, state_flag)
    segments = query_segments(state_flags, start, stop, min_segment_length)
>>>>>>> ea5dc753
    shifts_required = utils.get_num_shifts(segments, Tb, max(shifts))

    # create text file from which the condor job will read
    # the start, stop, and shift for each job
    parameters = "start,stop,shift\n"
    for start, stop in segments:
        for i in range(shifts_required):
            # TODO: make this more general
            shift = [(i + 1) * shift for shift in shifts]
            shift = " ".join(map(str, shift))
            # add psd_length to account for the burn in of psd calculation
            parameters += f"{start + psd_length},{stop},{shift}\n"

    # TODO: have typeo do this CLI argument construction?
    arguments = "--start $(start) --stop $(stop) --shifts $(shift) "
    arguments += f"--background-dir {datadir / 'train' / 'background'} "
    arguments += f"--spacing {spacing} --buffer {buffer} "
    arguments += f"--minimum-frequency {minimum_frequency} "
    arguments += f"--reference-frequency {reference_frequency} "
    arguments += f"--sample-rate {sample_rate} "
    arguments += f"--waveform-duration {waveform_duration} "
    arguments += f"--waveform-approximant {waveform_approximant} "
    arguments += f"--highpass {highpass} --snr-threshold {snr_threshold} "
    arguments += f"--ifos {' '.join(ifos)} "
    arguments += f"--prior {prior} "
    arguments += f"--output-dir {outdir}/tmp-$(ProcID) "
    arguments += f"--log-file {logdir}/$(ProcID).log "
    if seed:
        arguments += f"--seed {seed} "

    # create submit file by hand: pycondor doesn't support
    # "queue ... from" syntax
    subfile = condor.make_submit_file(
        executable="generate-timeslide-waveforms",
        name="timeslide_waveforms",
        parameters=parameters,
        arguments=arguments,
        submit_dir=condordir,
        accounting_group=accounting_group,
        accounting_group_user=accounting_group_user,
        clear=True,
        request_memory=request_memory,
        request_disk=request_disk,
        stream_output=True,
        stream_error=True,
    )
    dag_id = condor.submit(subfile)
    logging.info(f"Launching waveform generation jobs with dag id {dag_id}")
    condor.watch(dag_id, condordir)

    # once all jobs are done, merge the output files
    waveform_fname = writedir / "waveforms.h5"
    waveform_files = list(outdir.rglob("waveforms.h5"))
    logging.info(f"Merging output waveforms to file {waveform_fname}")
    LigoResponseSet.aggregate(waveform_files, waveform_fname, clean=True)

    params_fname = writedir / "rejected-parameters.h5"
    param_files = list(outdir.rglob("rejected-parameters.h5"))
    logging.info(f"Merging rejected parameters to file {params_fname}")
    InjectionParameterSet.aggregate(param_files, params_fname, clean=True)

    for dirname in outdir.glob("tmp-*"):
        shutil.rmtree(dirname)

    logging.info("Timeslide waveform generation complete")<|MERGE_RESOLUTION|>--- conflicted
+++ resolved
@@ -9,7 +9,6 @@
 import datagen.utils.timeslide_waveforms as utils
 import numpy as np
 import torch
-from datagen.utils import get_state_flags
 from datagen.utils.injection import generate_gw
 from typeo import scriptify
 
@@ -397,15 +396,8 @@
         )
         return
 
-<<<<<<< HEAD
     # parse relevant segments based on files in background directory
     segments = utils.segments_from_directory(datadir / "test" / "background")
-=======
-    # query segments and calculate shifts required
-    # to accumulate desired background livetime
-    state_flags = get_state_flags(ifos, state_flag)
-    segments = query_segments(state_flags, start, stop, min_segment_length)
->>>>>>> ea5dc753
     shifts_required = utils.get_num_shifts(segments, Tb, max(shifts))
 
     # create text file from which the condor job will read
