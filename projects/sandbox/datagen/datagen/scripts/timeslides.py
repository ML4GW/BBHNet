import logging
from concurrent.futures import FIRST_EXCEPTION, wait
from pathlib import Path
from typing import Callable, Iterable, Optional

import h5py
import numpy as np
import torch
from bilby.core.utils.log import setup_logger
from datagen.utils.injection import inject_waveforms
from datagen.utils.timeslides import (
    Sampler,
    WaveformGenerator,
    check_segment,
    chunk_segments,
    download_data,
    make_shifts,
    submit_write,
    waveform_iterator,
)
from gwpy.segments import (
    DataQualityDict,
    Segment,
    SegmentList,
    SegmentListDict,
)
from typeo import scriptify

from bbhnet.io.timeslides import TimeSlide
from bbhnet.logging import configure_logging
from bbhnet.parallelize import AsyncExecutor
from ml4gw.gw import compute_ifo_snr, compute_observed_strain, get_ifo_geometry
from ml4gw.spectral import normalize_psd

# suppress annoying bilby log when calling .sample
setup_logger(log_level="WARNING")


@scriptify
def main(
    start: int,
    stop: int,
    logdir: Path,
    datadir: Path,
    prior: Callable,
    spacing: float,
    jitter: float,
    buffer_: float,
    n_slides: int,
    shifts: Iterable[float],
    ifos: Iterable[str],
    minimum_frequency: float,
    highpass: float,
    sample_rate: float,
    frame_type: str,
    channel: str,
    cosmology: Callable,
    min_segment_length: Optional[float] = None,
    chunk_length: Optional[float] = None,
    waveform_duration: float = 8,
    reference_frequency: float = 20,
    waveform_approximant: str = "IMRPhenomPv2",
    fftlength: float = 2,
    hopeless_snr_threshold: float = 0.0,
    state_flag: Optional[str] = None,
    force_generation: bool = False,
    verbose: bool = False,
):
    """Generates timeslides of background and background + injections.
    Timeslides are generated on a per segment basis: First, science segments
    are queried for each ifo and coincidence is performed.
    To create a timeslide, each continuous segment is circularly shifted.

    Args:
        start: starting GPS time of time period to analyze
        stop: ending GPS time of time period to analyze
        outdir: base directory where all timeslide directories will be created
        prior: a prior function defined in prior.py script in datagen/utils
        spacing: spacing between consecutive injections
        n_slides: number of timeslides
        shifts:
            List of shift multiples for each ifo. Will create n_slides
            worth of shifts, at multiples of shift. If 0 is passed,
            will not shift this ifo for any slide.
        ifos: List interferometers
        file_length: length in seconds of each separate file
        minimum_frequency: minimum_frequency used for waveform generation
        highpass: frequency at which data is highpassed
        sample_rate: sample rate
        frame_type: frame type for data discovery
        channel: strain channel to analyze
        waveform_duration: length of injected waveforms
        reference_frequency: reference frequency for generating waveforms
        waveform_approximant: waveform model to inject
        fftlength: fftlength for calculating psd
        cosmology: Callable that returns an astropy.cosmology object
        state_flag: name of segments to query from segment database
    """

    logdir.mkdir(parents=True, exist_ok=True)
    datadir.mkdir(parents=True, exist_ok=True)
    configure_logging(logdir / "timeslide_injections.log", verbose)

    # if state_flag is passed, query segments for each ifo.
    # A certificate is needed for this, see X509 instructions on
    # https://computing.docs.ligo.org/guide/auth/#ligo-x509
    logging.info("Querying segments")
    if state_flag:
        # query science segments
        segments = DataQualityDict.query_dqsegdb(
            [f"{ifo}:{state_flag}" for ifo in ifos],
            start,
            stop,
        )

        # convert DQ dict to SegmentList Dict
        segments = SegmentListDict({k: v.active for k, v in segments.items()})

        # intersect segments
        intersection = segments.intersection(segments.keys())
    else:
        # not considering segments so
        # make intersection from start to stop
        intersection = SegmentList([Segment(start, stop)])

    total_length = sum([j - i for i, j in intersection])
    logging.info(
        "Querying {} segments of data totalling {} worth of data".format(
            len(intersection), total_length
        )
    )

    # record some properties of our shifts then
    # convert them to more convenient Shift objects
    max_shift = max(shifts) * n_slides
    shifts = make_shifts(ifos, shifts, n_slides)

    # extract cosmology and instantiate prior with it
    cosmology = cosmology()
    prior, detector_frame_prior = prior(cosmology)

    # grab some parameters we'll need for waveform injection
    stride = 1 / sample_rate
    waveform_generator = WaveformGenerator(
        minimum_frequency,
        reference_frequency,
        sample_rate,
        waveform_duration,
        waveform_approximant,
        detector_frame_prior,
    )
    tensors, vertices = get_ifo_geometry(*ifos)

    segments = [tuple(segment) for segment in intersection]
    if chunk_length is not None:
        segments = chunk_segments(segments, chunk_length)

<<<<<<< HEAD
    # extract cosmology and instantiate prior with it
    cosmology = cosmology()
    prior = prior(cosmology)
=======
>>>>>>> 09b9446e
    # set up some pools for doing our data IO/injection
    with AsyncExecutor(4, thread=False) as pool:
        for segment_start, segment_stop in segments:
            dur = segment_stop - segment_start - max_shift
            seg_str = f"{segment_start}-{segment_stop}"

            segment_shifts = check_segment(
                shifts,
                datadir,
                segment_start,
                dur,
                min_segment_length,
                force_generation,
            )

            if segment_shifts is None:
                logging.info(f"Segment {seg_str} too short, skipping")
                continue
            elif len(segment_shifts) == 0:
                logging.info(
                    f"All data for segment {seg_str} already exists, skipping"
                )
                continue
            num_shifts = len(segment_shifts)

            # create an iterator which will generate raw
            # waveforms in a separate process

            sampler = Sampler(
                prior,
                segment_start,
                segment_stop,
                waveform_duration,
                max_shift,
                jitter,
                buffer_,
                spacing,
            )

            # begin the download of data in a separate thread
            logging.debug(f"Beginning download of segment {seg_str}")
            background = download_data(
                ifos,
                frame_type,
                channel,
                sample_rate,
                segment_start,
                segment_stop,
            )

            psds = []
            df = 1 / waveform_duration
            for ifo in ifos:
                psd = normalize_psd(
                    background[ifo], df, sample_rate, sample_rate, fftlength
                )
                psds.append(psd)

            psds = torch.tensor(np.stack(psds), dtype=torch.float64)

            logging.debug(f"Completed download of segment {seg_str}")

            waveform_it = waveform_iterator(
                pool,
                sampler,
                waveform_generator,
                num_shifts,
                hopeless_snr_threshold,
                psds,
                sample_rate,
                highpass,
            )

            # set up array of times for all shifts

            t = np.arange(segment_start, segment_start + dur, stride)

            futures = []
            it = zip(waveform_it, segment_shifts)
            # keep track of the total number of waveforms
            # we've rejected as hopeless

            for (waveforms, parameters, n_rejected), shift in it:
                logging.debug(
                    "Creating timeslide for segment {} "
                    "with shifts {}".format(seg_str, shift)
                )

                # 1. start by creating all the directories we'll need
                root = datadir / f"dt-{shift}"
                root.mkdir(exist_ok=True, parents=True)

                raw_ts = TimeSlide.create(root=root, field="background")
                injection_ts = TimeSlide.create(root=root, field="injection")

                # 2. Then create the appropriate shifts for each
                # interferometer and save them to their raw
                # directory

                # time array is always relative to first shift value
                times = t + shift.shifts[0]
                background_data = {}
                for ifo, shift_val in shift:
                    start = segment_start + shift_val
                    bckgrd = background[ifo].crop(start, start + dur)
                    background_data[ifo] = bckgrd.value

                future = submit_write(pool, raw_ts, t, **background_data)
                futures.append(future)

                # 3. Now project the waveforms for this timeshift
                # to the indicated interferometers

                # pack up polarizations in compatible format
                # with ml4gw project_raw_gw
                polarizations = {
                    "cross": torch.Tensor(waveforms[:, 0, :]),
                    "plus": torch.Tensor(waveforms[:, 1, :]),
                }

                logging.debug(
                    "Projecting and computing snrs for {} waveforms"
                    " on timeslide {}".format(len(waveforms), shift)
                )
                # project raw waveforms onto ifos to produce observed strain
                signals = compute_observed_strain(
                    torch.Tensor(parameters["dec"]),
                    torch.Tensor(parameters["psi"]),
                    torch.Tensor(parameters["ra"]),
                    tensors,
                    vertices,
                    sample_rate,
                    **polarizations,
                )

                # 4. Compute the SNRs of the injected waveforms
                # to record as metadata with the injections

                snrs = compute_ifo_snr(
                    signals.type(torch.float64),
                    psds,
                    sample_rate,
                    highpass=highpass,
                )
                snrs = snrs.numpy()

                logging.debug(
                    "Completed projection of {} waveforms and snr computation "
                    "timeslide {} ".format(len(waveforms), shift)
                )
                for i, ifo in enumerate(ifos):
                    parameters[f"{ifo}_snr"] = snrs[:, i]

                # 5. Inject the projected waveforms into the background
                logging.debug(
                    "Beginning injection of {} waveforms "
                    "on timeslide {}".format(len(waveforms), shift)
                )
                signals = signals.numpy()
                injected_data = {}
                for i, ifo in enumerate(ifos):

                    injected_data[ifo] = inject_waveforms(
                        (times, background_data[ifo]),
                        signals[:, i, :],
                        parameters["geocent_time"],
                    )

                logging.debug(
                    "completed injection of {} waveforms on "
                    "timeslide {}".format(len(waveforms), shift)
                )

                # 6. Write the injected data for this shift to
                # the corresponding injection directory
                future = submit_write(pool, injection_ts, t, **injected_data)
                futures.append(future)

                # infer luminosity distance based on redshift and cosmology
                parameters[
                    "luminosity_distance"
                ] = cosmology.luminosity_distance(parameters["redshift"])

                # save source frame parameters
                parameters["mass_1_source"] = parameters["mass_1"] / (
                    1 + parameters["redshift"]
                )
                parameters["mass_2_source"] = parameters["mass_2"] / (
                    1 + parameters["redshift"]
                )

                # 7. Write the injection parameters to the injection
                # directory as metadata for downstream processes
                with h5py.File(injection_ts.path / "params.h5", "a") as f:
                    for k, v in parameters.items():
                        if k not in f:
                            max_shape = (None,)
                            if v.ndim > 1:
                                max_shape += v.shape[1:]
                            f.create_dataset(k, data=v, maxshape=max_shape)
                        else:
                            dataset = f[k]
                            dataset.resize(len(dataset) + len(v), axis=0)
                            dataset[-len(v) :] = v

                    # update total amount of rejected waveforms for this shift
                    try:
                        total_rejected = f.attrs["n_rejected"]
                    except KeyError:
                        total_rejected = 0

                    total_rejected += n_rejected
                    f.attrs.update(
                        {
                            "n_rejected": total_rejected,
                        }
                    )

            # don't move on until we've finished writing
            # everything so that we don't accidentally
            # go out of memory. TODO: this is still possible
            # if one segment is so big that all its slides
            # go OOM. How to monitor and prevent this?
            wait(futures, return_when=FIRST_EXCEPTION)


if __name__ == "__main__":
    main()<|MERGE_RESOLUTION|>--- conflicted
+++ resolved
@@ -155,12 +155,6 @@
     if chunk_length is not None:
         segments = chunk_segments(segments, chunk_length)
 
-<<<<<<< HEAD
-    # extract cosmology and instantiate prior with it
-    cosmology = cosmology()
-    prior = prior(cosmology)
-=======
->>>>>>> 09b9446e
     # set up some pools for doing our data IO/injection
     with AsyncExecutor(4, thread=False) as pool:
         for segment_start, segment_stop in segments:
