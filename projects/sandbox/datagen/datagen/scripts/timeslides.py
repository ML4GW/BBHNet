import logging
from concurrent.futures import FIRST_EXCEPTION, wait
from pathlib import Path
from typing import Callable, Iterable, Optional

import h5py
import numpy as np
import torch
from datagen.utils.injection import inject_waveforms
from datagen.utils.timeslides import (
    Sampler,
    WaveformGenerator,
    check_segment,
    chunk_segments,
    download_data,
    make_shifts,
    submit_write,
    waveform_iterator,
)
from gwpy.segments import (
    DataQualityDict,
    Segment,
    SegmentList,
    SegmentListDict,
)
from typeo import scriptify

from bbhnet.io.timeslides import TimeSlide
from bbhnet.logging import configure_logging
from bbhnet.parallelize import AsyncExecutor
from ml4gw.gw import compute_ifo_snr, compute_observed_strain, get_ifo_geometry


@scriptify
def main(
    start: int,
    stop: int,
    logdir: Path,
    datadir: Path,
    prior: Callable,
    spacing: float,
    jitter: float,
    buffer_: float,
    n_slides: int,
    shifts: Iterable[float],
    ifos: Iterable[str],
    minimum_frequency: float,
    highpass: float,
    sample_rate: float,
    frame_type: str,
    channel: str,
    parameter_file: Optional[Path] = None,
    min_segment_length: Optional[float] = None,
    chunk_length: Optional[float] = None,
    waveform_duration: float = 8,
    reference_frequency: float = 20,
    waveform_approximant: str = "IMRPhenomPv2",
    fftlength: float = 2,
    state_flag: Optional[str] = None,
    force_generation: bool = False,
    verbose: bool = False,
):
    """Generates timeslides of background and background + injections.
    Timeslides are generated on a per segment basis: First, science segments
    are queried for each ifo and coincidence is performed.
    To create a timeslide, each continuous segment is circularly shifted.

    Args:
        start: starting GPS time of time period to analyze
        stop: ending GPS time of time period to analyze
        outdir: base directory where all timeslide directories will be created
        prior: a prior function defined in prior.py script in the injection lib
        spacing: spacing between consecutive injections
        n_slides: number of timeslides
        shifts:
            List of shift multiples for each ifo. Will create n_slides
            worth of shifts, at multiples of shift. If 0 is passed,
            will not shift this ifo for any slide.
        ifos: List interferometers
        file_length: length in seconds of each separate file
        minimum_frequency: minimum_frequency used for waveform generation
        highpass: frequency at which data is highpassed
        sample_rate: sample rate
        frame_type: frame type for data discovery
        channel: strain channel to analyze
        waveform_duration: length of injected waveforms
        reference_frequency: reference frequency for generating waveforms
        waveform_approximant: waveform model to inject
        fftlength: fftlength for calculating psd
        state_flag: name of segments to query from segment database
    """

    logdir.mkdir(parents=True, exist_ok=True)
    datadir.mkdir(parents=True, exist_ok=True)
    configure_logging(logdir / "timeslide_injections.log", verbose)

    # if state_flag is passed, query segments for each ifo.
    # A certificate is needed for this, see X509 instructions on
    # https://computing.docs.ligo.org/guide/auth/#ligo-x509
    logging.info("Querying segments")
    if state_flag:
        # query science segments
        segments = DataQualityDict.query_dqsegdb(
            [f"{ifo}:{state_flag}" for ifo in ifos],
            start,
            stop,
        )

        # convert DQ dict to SegmentList Dict
        segments = SegmentListDict({k: v.active for k, v in segments.items()})

        # intersect segments
        intersection = segments.intersection(segments.keys())
    else:
        # not considering segments so
        # make intersection from start to stop
        intersection = SegmentList([Segment(start, stop)])

    total_length = sum([j - i for i, j in intersection])
    logging.info(
        "Querying {} segments of data totalling {} worth of data".format(
            len(intersection), total_length
        )
    )

    # record some properties of our shifts then
    # convert them to more convenient Shift objects
    max_shift = max(shifts) * n_slides
    shifts = make_shifts(ifos, shifts, n_slides)

    # grab some parameters we'll need for waveform injection
    stride = 1 / sample_rate
    waveform_generator = WaveformGenerator(
        minimum_frequency,
        reference_frequency,
        sample_rate,
        waveform_duration,
        waveform_approximant,
    )
    tensors, vertices = get_ifo_geometry(*ifos)

    segments = [tuple(segment) for segment in intersection]
    if chunk_length is not None:
        segments = chunk_segments(segments, chunk_length)

    # set up some pools for doing our data IO/injection
    with AsyncExecutor(4, thread=False) as pool:
        for segment_start, segment_stop in segments:
            dur = segment_stop - segment_start - max_shift
            seg_str = f"{segment_start}-{segment_stop}"

            segment_shifts = check_segment(
                shifts,
                datadir,
                segment_start,
                dur,
                min_segment_length,
                force_generation,
            )
            if segment_shifts is None:
                logging.info(f"Segment {seg_str} too short, skipping")
                continue
            elif len(segment_shifts) == 0:
                logging.info(
                    f"All data for segment {seg_str} already exists, skipping"
                )
                continue
            num_shifts = len(segment_shifts)

            # create an iterator which will generate raw
            # waveforms in a separate process
            sampler = Sampler(
                prior,
                segment_start,
                segment_stop,
                waveform_duration,
                max_shift,
                jitter,
<<<<<<< HEAD
                parameter_file,
=======
                buffer_,
                spacing,
>>>>>>> b528ff90
            )
            waveform_it = waveform_iterator(
                pool, sampler, waveform_generator, num_shifts
            )

            # begin the download of data in a separate thread
            logging.debug(f"Beginning download of segment {seg_str}")
            background = download_data(
                ifos,
                frame_type,
                channel,
                sample_rate,
                segment_start,
                segment_stop,
            )
            logging.debug(f"Completed download of segment {seg_str}")

            # set up array of times for all shifts
            t = np.arange(segment_start, segment_start + dur, stride)
            futures = []
            it = zip(waveform_it, segment_shifts)
            for (waveforms, parameters), shift in it:
                logging.debug(
                    "Creating timeslide for segment {} "
                    "with shifts {}".format(seg_str, shift)
                )

                # 1. start by creating all the directories we'll need
                root = datadir / f"dt-{shift}"
                root.mkdir(exist_ok=True, parents=True)

                raw_ts = TimeSlide.create(root=root, field="background")
                injection_ts = TimeSlide.create(root=root, field="injection")

                # 2. Then create the appropriate shifts for each
                # interferometer and save them to their raw
                # directory

                # time array is always relative to first shift value
                times = t + shift.shifts[0]
                background_data = {}
                for ifo, shift_val in shift:
                    start = segment_start + shift_val
                    bckgrd = background[ifo].crop(start, start + dur)
                    background_data[ifo] = bckgrd.value

                future = submit_write(pool, raw_ts, t, **background_data)
                futures.append(future)

                # 3. Now project the waveforms for this timeshift
                # to the indicated interferometers

                # pack up polarizations in compatible format
                # with ml4gw project_raw_gw
                polarizations = {
                    "cross": torch.Tensor(waveforms[:, 0, :]),
                    "plus": torch.Tensor(waveforms[:, 1, :]),
                }

                logging.debug(
                    "Projecting and computing snrs for {} waveforms"
                    " on timeslide {}".format(len(waveforms), shift)
                )
                # project raw waveforms onto ifos to produce observed strain
                signals = compute_observed_strain(
                    torch.Tensor(parameters["dec"]),
                    torch.Tensor(parameters["psi"]),
                    torch.Tensor(parameters["ra"]),
                    tensors,
                    vertices,
                    sample_rate,
                    **polarizations,
                )

                # 4. Compute the SNRs of the injected waveforms
                # to record as metadata with the injections

                # create psds from background timeseries
                # and pack up into tensors compatible
                # with ml4gw compute_ifo_snr
                df = 1 / (signals.shape[-1] / sample_rate)
                psds = []
                for ifo in ifos:
                    psd = background[ifo].psd(fftlength).interpolate(df)
                    psd = torch.tensor(psd.value, dtype=torch.float64)
                    psds.append(psd)
                psds = torch.stack(psds)

                snrs = compute_ifo_snr(
                    signals.type(torch.float64),
                    psds,
                    sample_rate,
                    highpass=highpass,
                )
                snrs = snrs.numpy()

                logging.debug(
                    "Completed projection of {} waveforms and snr computation "
                    "timeslide {} ".format(len(waveforms), shift)
                )
                for i, ifo in enumerate(ifos):
                    parameters[f"{ifo}_snr"] = snrs[:, i]

                # 5. Inject the projected waveforms into the background
                logging.debug(
                    "Beginning injection of {} waveforms "
                    "on timeslide {}".format(len(waveforms), shift)
                )
                signals = signals.numpy()
                injected_data = {}
                for i, ifo in enumerate(ifos):

                    injected_data[ifo] = inject_waveforms(
                        (times, background_data[ifo]),
                        signals[:, i, :],
                        parameters["geocent_time"],
                    )

                logging.debug(
                    "completed injection of {} waveforms on "
                    "timeslide {}".format(len(waveforms), shift)
                )

                # 6. Write the injected data for this shift to
                # the corresponding injection directory
                future = submit_write(pool, injection_ts, t, **injected_data)
                futures.append(future)

                # 7. Write the injection parameters to the injection
                # directory as metadata for downstream processes
                with h5py.File(injection_ts.path / "params.h5", "a") as f:
                    for k, v in parameters.items():
                        if k not in f:
                            max_shape = (None,)
                            if v.ndim > 1:
                                max_shape += v.shape[1:]
                            f.create_dataset(k, data=v, maxshape=max_shape)
                        else:
                            dataset = f[k]
                            dataset.resize(len(dataset) + len(v), axis=0)
                            dataset[-len(v) :] = v

            # don't move on until we've finished writing
            # everything so that we don't accidentally
            # go out of memory. TODO: this is still possible
            # if one segment is so big that all its slides
            # go OOM. How to monitor and prevent this?
            wait(futures, return_when=FIRST_EXCEPTION)


if __name__ == "__main__":
    main()<|MERGE_RESOLUTION|>--- conflicted
+++ resolved
@@ -176,12 +176,8 @@
                 waveform_duration,
                 max_shift,
                 jitter,
-<<<<<<< HEAD
-                parameter_file,
-=======
                 buffer_,
                 spacing,
->>>>>>> b528ff90
             )
             waveform_it = waveform_iterator(
                 pool, sampler, waveform_generator, num_shifts
