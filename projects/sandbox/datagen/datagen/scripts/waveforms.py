import logging
from pathlib import Path
from typing import Callable

import h5py
import numpy as np
from datagen.utils.injection import generate_gw
from typeo import scriptify

from bbhnet.logging import configure_logging


@scriptify
def main(
    prior: Callable,
    n_samples: int,
<<<<<<< HEAD
=======
    logdir: Path,
    datadir: Path,
>>>>>>> 1d586b66
    reference_frequency: float,
    minimum_frequency: float,
    sample_rate: float,
    waveform_duration: float,
<<<<<<< HEAD
    waveform_approximant: str,
    logdir: Path,
    datadir: Path,
=======
    waveform_approximant: str = "IMRPhenomPv2",
>>>>>>> 1d586b66
    force_generation: bool = False,
    verbose: bool = False,
):
    """Simulates a set of raw BBH signals and saves them to an output file.

    Args:
<<<<<<< HEAD
        prior: function returning a bilby PriorDict for bilby to sample from
        n_samples: number of signals to simulate
        reference_frequency: reference frequency for waveform generation
        minimum_frequency: minimum frequency for waveform generation
        sample_rate: sample rate of the simulated signals
        waveform_duration: length of injected waveforms in seconds
        waveform_approximant: which lalsimulation waveform approximant to use
        logdir: directory where log file will be written
        datadir: output directory to which signals will be written
=======
        prior_file: prior file for bilby to sample from
        n_samples: number of signal to inject
        logdir: directory where log file will be written
        datadir: output directory to which signals will be written
        reference_frequency: reference frequency for waveform generation
        minimum_frequency: minimum_frequency for waveform generation
        sample_rate: rate at which to sample waveforms
        waveform_duration: length of injected waveforms
        waveform_approximant: which lalsimulation waveform approximant to use
>>>>>>> 1d586b66
        force_generation: if True, generate signals even if path already exists
        verbose: log verbosely
    """

    # make dirs
    datadir.mkdir(exist_ok=True, parents=True)
    logdir.mkdir(exist_ok=True, parents=True)

    configure_logging(logdir / "generate_waveforms.log", verbose)

    # check if signal file already exists
    signal_file = datadir / "signals.h5"

    if signal_file.exists() and not force_generation:
        logging.info(
            "Signal data already exists and forced generation is off. "
            "Not generating signals."
        )
        return signal_file

    # log and print out some simulation parameters
    logging.info("Simulation parameters")
    logging.info("Number of samples     : {}".format(n_samples))
    logging.info("Sample rate [Hz]      : {}".format(sample_rate))
    logging.info("Prior name            : {}".format(prior.__name__))

    # sample gw parameters from prior distribution
    priors = prior()
    sample_params = priors.sample(n_samples)

    signals = generate_gw(
        sample_params,
        minimum_frequency,
        reference_frequency,
        sample_rate,
        waveform_duration,
        waveform_approximant,
    )

    # Write params and similar to output file
    if np.isnan(signals).any():
        raise ValueError("The signals contain NaN values")

    with h5py.File(signal_file, "w") as f:
        # write signals attributes, snr, and signal parameters
        for k, v in sample_params.items():
            f.create_dataset(k, data=v)

        f.create_dataset("signals", data=signals)

        # write attributes
        f.attrs.update(
            {
                "size": n_samples,
                "sample_rate": sample_rate,
                "waveform_duration": waveform_duration,
                "waveform_approximant": waveform_approximant,
                "reference_frequency:": reference_frequency,
                "minimum_frequency": minimum_frequency,
            }
        )

    return signal_file


if __name__ == "__main__":
    main()<|MERGE_RESOLUTION|>--- conflicted
+++ resolved
@@ -14,49 +14,28 @@
 def main(
     prior: Callable,
     n_samples: int,
-<<<<<<< HEAD
-=======
+    datadir: Path,
     logdir: Path,
-    datadir: Path,
->>>>>>> 1d586b66
     reference_frequency: float,
     minimum_frequency: float,
     sample_rate: float,
     waveform_duration: float,
-<<<<<<< HEAD
-    waveform_approximant: str,
-    logdir: Path,
-    datadir: Path,
-=======
     waveform_approximant: str = "IMRPhenomPv2",
->>>>>>> 1d586b66
     force_generation: bool = False,
     verbose: bool = False,
 ):
     """Simulates a set of raw BBH signals and saves them to an output file.
 
     Args:
-<<<<<<< HEAD
         prior: function returning a bilby PriorDict for bilby to sample from
         n_samples: number of signals to simulate
+        datadir: output directory to which signals will be written
+        logdir: directory where log file will be written
         reference_frequency: reference frequency for waveform generation
         minimum_frequency: minimum frequency for waveform generation
         sample_rate: sample rate of the simulated signals
         waveform_duration: length of injected waveforms in seconds
         waveform_approximant: which lalsimulation waveform approximant to use
-        logdir: directory where log file will be written
-        datadir: output directory to which signals will be written
-=======
-        prior_file: prior file for bilby to sample from
-        n_samples: number of signal to inject
-        logdir: directory where log file will be written
-        datadir: output directory to which signals will be written
-        reference_frequency: reference frequency for waveform generation
-        minimum_frequency: minimum_frequency for waveform generation
-        sample_rate: rate at which to sample waveforms
-        waveform_duration: length of injected waveforms
-        waveform_approximant: which lalsimulation waveform approximant to use
->>>>>>> 1d586b66
         force_generation: if True, generate signals even if path already exists
         verbose: log verbosely
     """
