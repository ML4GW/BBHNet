--- conflicted
+++ resolved
@@ -104,15 +104,9 @@
     waveform_approximant: str,
     detector_frame_prior: bool = False,
 ):
-<<<<<<< HEAD
     # padding is used to take care of the wrap-around issue with the waveform
     # initally waveform is elongated by padding number of seconds
     # afterwads the padding length is chopped off to get the intended waveform
-=======
-    # Generate a longer waveform by no of sec equal to padding
-    # After wrap-around effect is fixed the padded length would
-    # be chopped off leaving the waveform of intended length
->>>>>>> e3989924
     padding = 1
     if not detector_frame_prior:
         sample_params = convert_to_detector_frame(sample_params)
@@ -156,7 +150,7 @@
         # cut off the first sec of the waveform where the wraparound occurs
         padding_length = padding * sample_rate
         signals[i] = polarizations[:, int(padding_length) :]
-        
+
         # every 1000th waveform
         if not i % 1000:
             # note the following is  only called if verbose=True
