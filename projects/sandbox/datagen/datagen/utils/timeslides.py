import itertools
import logging
from concurrent.futures import Future
from dataclasses import dataclass
from pathlib import Path
from typing import Callable, Dict, Iterable, List, Optional, Tuple

import gwdatafind
import numpy as np
from datagen.utils.injection import generate_gw, sample_params
from gwpy.timeseries import TimeSeries, TimeSeriesDict

from bbhnet.io import h5
from bbhnet.io.timeslides import TimeSlide
from bbhnet.parallelize import AsyncExecutor


class Sampler:
    def __init__(
        self,
        prior: Callable,
        start: float,
        stop: float,
        waveform_duration: float,
        max_shift: float,
        jitter: float,
<<<<<<< HEAD
        parameter_file: Optional[Path] = None,
    ) -> None:
        self.prior = prior
        self.parameter_file = parameter_file
=======
        buffer: float = 0,
        spacing: float = 0,
    ) -> None:
        self.priors = priors
        self.jitter = jitter
        buffer = waveform_duration // 2 + jitter + buffer
        spacing = waveform_duration + 2 * jitter + spacing
>>>>>>> b528ff90
        self.signal_times = np.arange(
            start + buffer, stop - buffer - max_shift, spacing
        )

    @property
    def num_signals(self):
        return len(self.signal_times)

<<<<<<< HEAD
    def __call__(self, waveform_duration: float):
        jit = np.random.uniform(
            -self.jitter, self.jitter, size=self.num_signals
        )
        times = self.signal_times + jit + waveform_duration / 2
        params = sample_params(
            self.num_signals, self.prior, self.parameter_file
        )
=======
    def __call__(self):
        jitter = np.random.uniform(-1, 1, self.num_signals) * self.jitter
        times = self.signal_times + jitter

        params = self.priors.sample(self.num_signals)
>>>>>>> b528ff90
        params["geocent_time"] = times
        return params


@dataclass(frozen=True)
class WaveformGenerator:
    minimum_frequency: float
    reference_frequency: float
    sample_rate: float
    waveform_duration: float
    waveform_approximant: float

    def __call__(self, parameters):
        return generate_gw(
            parameters,
            self.minimum_frequency,
            self.reference_frequency,
            self.sample_rate,
            self.waveform_duration,
            self.waveform_approximant,
        )


def _generate_waveforms(sampler, generator):
    params = sampler()
    waveforms = generator(params)
    return waveforms, params


def waveform_iterator(
    pool: AsyncExecutor,
    sampler: Sampler,
    generator: WaveformGenerator,
    n_slides: int,
) -> Tuple[np.ndarray, Dict[str, np.ndarray]]:
    future = pool.submit(_generate_waveforms, sampler, generator)
    for _ in range(n_slides - 1):
        waveforms, params = future.result()
        future = pool.submit(_generate_waveforms, sampler, generator)
        yield waveforms, params
    yield future.result()


@dataclass
class Shift:
    ifos: List[str]
    shifts: Iterable[float]

    def __post_init__(self):
        self.shifts = [float(i) for i in self.shifts]
        self._i = 0

    def __iter__(self):
        self._i = 0
        return self

    def __next__(self):
        if self._i >= len(self.ifos):
            raise StopIteration

        ifo, shift = self.ifos[self._i], self.shifts[self._i]
        self._i += 1
        return ifo, shift

    def __str__(self):
        return "-".join([f"{i[0]}{j}" for i, j in zip(self.ifos, self.shifts)])


def make_shifts(
    ifos: Iterable[str], shifts: Iterable[float], n_slides: int
) -> List[Shift]:
    ranges = [range(n_slides) for i in shifts if i]
    shift_objs = []
    for rng in itertools.product(*ranges):
        it = iter(rng)
        shift = []
        for i in shifts:
            shift.append(0 if i == 0 else next(it) * i)
        shift = Shift(ifos, shift)
        shift_objs.append(shift)

    return shift_objs


def submit_write(
    pool: AsyncExecutor, ts: TimeSlide, t: np.ndarray, **fields: np.ndarray
) -> Future:
    ts_type = ts.path.name
    if ts_type == "background":
        prefix = "raw"
    else:
        prefix = "inj"

    future = pool.submit(
        h5.write_timeseries,
        ts.path,
        prefix=prefix,
        t=t,
        **fields,
    )

    future.add_done_callback(
        lambda f: logging.debug(f"Wrote background {ts_type} {f.result()}")
    )
    return future


def download_data(
    ifos: Iterable[str],
    frame_type: str,
    channel: str,
    sample_rate: float,
    start: float,
    stop: float,
) -> TimeSeriesDict:
    data = TimeSeriesDict()
    for ifo in ifos:
        files = gwdatafind.find_urls(
            site=ifo.strip("1"),
            frametype=f"{ifo}_{frame_type}",
            gpsstart=start,
            gpsend=stop,
            urltype="file",
        )
        data[ifo] = TimeSeries.read(
            files, channel=f"{ifo}:{channel}", start=start, end=stop, nproc=4
        )
    return data.resample(sample_rate)


def intify(x: float):
    return int(x) if int(x) == x else x


def check_segment(
    shifts: List[Shift],
    datadir: Path,
    segment_start: float,
    dur: float,
    min_segment_length: Optional[float] = None,
    force_generation: bool = False,
):
    # first check if we'll even have enough data for
    # this segment to be worth working with
    if min_segment_length is not None and dur < min_segment_length:
        return None

    segment_start = intify(segment_start)
    dur = intify(dur)

    # then check if _all_ data for this segment
    # exists in each shift separately
    fields, prefixes = ["background", "injection"], ["raw", "inj"]
    segment_shifts = []
    for shift in shifts:
        for field, prefix in zip(fields, prefixes):
            dirname = datadir / f"dt-{shift}" / field
            fname = f"{prefix}_{segment_start}-{dur}.hdf5"
            if not (dirname / fname).exists() or force_generation:
                # we don't have data for this segment at this
                # shift value, so we'll need to create it
                segment_shifts.append(shift)
                break

    return segment_shifts


def chunk_segments(segments: List[tuple], chunk_size: float):
    out_segments = []
    for segment in segments:
        start, stop = segment
        duration = stop - start
        if duration > chunk_size:
            num_segments = int((duration - 1) // chunk_size) + 1
            logging.info(f"Chunking segment into {num_segments} parts")
            for i in range(num_segments):
                end = min(start + (i + 1) * chunk_size, stop)
                seg = (start + i * chunk_size, end)
                out_segments.append(seg)
        else:
            out_segments.append(segment)
    return out_segments<|MERGE_RESOLUTION|>--- conflicted
+++ resolved
@@ -7,7 +7,7 @@
 
 import gwdatafind
 import numpy as np
-from datagen.utils.injection import generate_gw, sample_params
+from datagen.utils.injection import generate_gw
 from gwpy.timeseries import TimeSeries, TimeSeriesDict
 
 from bbhnet.io import h5
@@ -24,20 +24,13 @@
         waveform_duration: float,
         max_shift: float,
         jitter: float,
-<<<<<<< HEAD
-        parameter_file: Optional[Path] = None,
-    ) -> None:
-        self.prior = prior
-        self.parameter_file = parameter_file
-=======
         buffer: float = 0,
         spacing: float = 0,
     ) -> None:
-        self.priors = priors
+        self.prior = prior
         self.jitter = jitter
         buffer = waveform_duration // 2 + jitter + buffer
         spacing = waveform_duration + 2 * jitter + spacing
->>>>>>> b528ff90
         self.signal_times = np.arange(
             start + buffer, stop - buffer - max_shift, spacing
         )
@@ -46,22 +39,11 @@
     def num_signals(self):
         return len(self.signal_times)
 
-<<<<<<< HEAD
-    def __call__(self, waveform_duration: float):
-        jit = np.random.uniform(
-            -self.jitter, self.jitter, size=self.num_signals
-        )
-        times = self.signal_times + jit + waveform_duration / 2
-        params = sample_params(
-            self.num_signals, self.prior, self.parameter_file
-        )
-=======
     def __call__(self):
         jitter = np.random.uniform(-1, 1, self.num_signals) * self.jitter
         times = self.signal_times + jitter
 
-        params = self.priors.sample(self.num_signals)
->>>>>>> b528ff90
+        params = self.prior.sample(self.num_signals)
         params["geocent_time"] = times
         return params
 
