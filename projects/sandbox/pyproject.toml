--- conflicted
+++ resolved
@@ -107,11 +107,10 @@
 outdir = "${base.basedir}/training"
 
 # optimization args
-<<<<<<< HEAD
+
 batch_size = 640
-=======
-batch_size = 512
->>>>>>> 5829e877
+
+
 max_epochs = 200
 max_lr = 1e-3
 lr_ramp_epochs = 9
@@ -133,11 +132,7 @@
 # augmentation args
 trigger_distance = -0.5
 waveform_prob = 0.5
-<<<<<<< HEAD
-=======
-glitch_prob = 0.0833
-glitch_downweight = 0.33
->>>>>>> 5829e877
+
 swap_frac = 0.025
 mute_frac = 0.12
 
