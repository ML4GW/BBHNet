--- conflicted
+++ resolved
@@ -149,12 +149,8 @@
 commands.resnet = "${base.resnet}"
 
 [tool.typeo.scripts.timeslide_injections]
-<<<<<<< HEAD
 start = "${base.stop}" 
 stop = "${base.test_stop}"
-=======
-# paths and what not
->>>>>>> 8064b7a9
 datadir = "${base.basedir}/timeslide_injections/"
 logdir = "${base.logdir}"
 
