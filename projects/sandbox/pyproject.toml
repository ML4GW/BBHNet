--- conflicted
+++ resolved
@@ -1,13 +1,13 @@
 [tool.pinto]
 steps = [
-    #"generate_background:generate-background",
-    #"generate_waveforms:generate-waveforms",
-    #"generate_glitches:generate-glitches",
-    #"train:train:resnet",
-    #"export:export-model:resnet",
+    "generate_background:generate-background",
+    "generate_waveforms:generate-waveforms",
+    "generate_glitches:generate-glitches",
+    "train:train:resnet",
+    "export:export-model:resnet",
     "timeslide_injections:timeslide_injections",
-    #"infer:infer",
-    #"analyze:analyze"
+    "infer:infer",
+    "analyze:analyze"
 ]
 
 [tool.typeo.base]
@@ -93,14 +93,6 @@
 trigger_distance = -0.5
 waveform_frac = 0.5
 glitch_frac = 0.25
-<<<<<<< HEAD
-min_snr = 4
-max_snr = 10000
-highpass = "${base.highpass}"
-kernel_length = "${base.kernel_length}" 
-batch_size = 64
-batches_per_epoch = 50
-=======
 mean_snr = 10
 std_snr = 4
 min_snr = 2
@@ -108,7 +100,6 @@
 # optimization parameters
 batch_size = 512
 batches_per_epoch = 100
->>>>>>> 409b5d35
 max_epochs = 200
 lr = 1e-3
 weight_decay = 1e-5
