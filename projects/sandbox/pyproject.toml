--- conflicted
+++ resolved
@@ -1,25 +1,15 @@
 [tool.pinto]
 steps = [
     "datagen:generate-background",
-<<<<<<< HEAD
-    #"datagen:generate-waveforms",
-    #"datagen:generate-glitches",
-    #"train:train:resnet",
-    #"export:export-model:resnet",
-    "datagen:condorize-timeslide-waveforms",
-    #"infer:infer",
-    #"analyze:analyze",
-    #"vizapp:vizapp"
-=======
     "datagen:generate-waveforms",
     "datagen:generate-glitches",
+    "datagen:condorize-timeslide-waveforms",
     "train:train:resnet",
     "export:export-model:resnet",
     "datagen:generate-timeslides",
     "infer:infer",
     "analyze:analyze",
     "vizapp:vizapp"
->>>>>>> 3e9150cb
 ]
 
 [tool.typeo.base]
