[tool.pinto]
steps = [
    #"generate_background:generate-background",
    #"generate_waveforms:generate-waveforms",
    #"generate_glitches:generate-glitches",
    #"train:train:resnet",
    #"export:export-model:resnet",
    #"timeslide_injections:timeslide_injections",
    #"infer:infer",
<<<<<<< HEAD
    #"analyze:analyze",
    "visualize:visualize"
=======
    "analyze:analyze"
>>>>>>> 26230bd0
]

[tool.typeo.base]
basedir = "${BASE_DIR}"
datadir = "${DATA_DIR}"
logdir = "${BASE_DIR}/log"
sample_rate = 2048
ifos = ['H1', 'L1']
start = 1262607622
stop = 1262620622 
channel = "DCS-CALIB_STRAIN_CLEAN_C01"
frame_type = "HOFT_C01"
state_flag = "DCS-ANALYSIS_READY_C01:1"
resnet = {layers = [3, 3, 3]}
repository_directory = "${BASE_DIR}/model_repo/" 
force_generation = false
kernel_length = 2
inference_sampling_rate = 16
fmin = 32
prior_file = "/home/ethan.marx/forks/BBHNet/projects/sandbox/generate_waveforms/priors/nonspin_BBH.prior"
norm_seconds = [0, 10, 100, 1000]
fduration = 1

[tool.typeo.scripts.generate-background]
datadir = "${base.datadir}"
logdir = "${base.logdir}"
channel = "${base.channel}"
frame_type = "${base.frame_type}"
state_flag = "${base.state_flag}"
start = "${base.start}" 
stop = "${base.stop}" 
ifos = "${base.ifos}"
sample_rate = "${base.sample_rate}" 
minimum_length = 8000
force_generation = "${base.force_generation}"

[tool.typeo.scripts.generate-glitches]
snr_thresh = 5
window = 2
start = "${base.start}"
stop = "${base.stop}"
channel = "${base.channel}"
frame_type = "${base.frame_type}"
state_flag = "${base.state_flag}"
f_min = "${base.fmin}"
q_min = 3.3166
q_max = 108
cluster_dt = 0.5
chunk_duration = 124
segment_duration = 64 
overlap = 4 
mismatch_max = 0.2
force_generation = "${base.force_generation}"
ifos = "${base.ifos}"
datadir = "${base.datadir}"
logdir = "${base.logdir}"
sample_rate = "${base.sample_rate}"

[tool.typeo.scripts.generate-waveforms]
datadir = "${base.datadir}"
logdir = "${base.logdir}"
n_samples = 10000
prior_file = "${base.prior_file}"
sample_rate = "${base.sample_rate}" 
waveform_duration = 8
force_generation = "${base.force_generation}"

[tool.typeo.scripts.train]
hanford_background = "${base.datadir}/H1_background.h5"
livingston_background = "${base.datadir}/L1_background.h5"
glitch_dataset = "${base.datadir}/glitches.h5"
signal_dataset = "${base.datadir}/signals.h5"
valid_frac = 0.025
valid_stride = 0.0625

logdir = "${base.logdir}"
outdir = "${base.basedir}/training"

fduration = "${base.fduration}"
trigger_distance_size = -0.5
sample_rate = "${base.sample_rate}"
waveform_frac = 0.5
glitch_frac = 0.25
min_snr = 4
max_snr = 10000
highpass = "${base.fmin}"
kernel_length = "${base.kernel_length}" 
batch_size = 64
batches_per_epoch = 50
max_epochs = 120
lr = 1e-5
weight_decay = 1e-5
patience = 10
factor = 0.2
early_stop = 100
device = "cuda"
profile = false
commands.resnet = "${base.resnet}"

[tool.typeo.scripts.export-model]
repository_directory = "${base.repository_directory}" 
outdir = "${base.logdir}"
num_ifos = 2 
kernel_length = "${base.kernel_length}" 
inference_sampling_rate = "${base.inference_sampling_rate}"
sample_rate = "${base.sample_rate}"
weights = "${base.basedir}/training/weights.pt"
streams_per_gpu = 10
verbose = true
commands.resnet = "${base.resnet}"

[tool.typeo.scripts.timeslide_injections]
start = "${base.start}" 
stop = "${base.stop}" 
datadir = "${base.basedir}/timeslide_injections/"
logdir = "${base.logdir}"
prior_file = "${base.prior_file}"
spacing = 60
buffer = 10
n_slides = 10
shifts = [0, 1]
ifos = "${base.ifos}"
file_length = 4096
fmin = "${base.fmin}" 
sample_rate = "${base.sample_rate}"
channel = "${base.channel}"
frame_type = "${base.frame_type}" 
state_flag = "${base.state_flag}"
jitter = 20

[tool.typeo.scripts.infer]
model_repo_dir = "${base.repository_directory}"
model_name = "bbhnet-stream"
data_dir = "${base.basedir}/timeslide_injections/" 
write_dir = "${base.basedir}/timeslide_injections/"
fields = ["injection", "background"]
inference_sampling_rate = "${base.inference_sampling_rate}"
sample_rate = "${base.sample_rate}"
model_version = -1
base_sequence_id = 1001
log_file = "${base.logdir}/infer.log"
num_workers = 1
fduration = "${base.fduration}"
verbose = true

[tool.typeo.scripts.analyze]
data_dir = "${base.basedir}/timeslide_injections/"
write_dir = "${base.basedir}/timeslide_injections/"
results_dir = "${base.basedir}/results/" 
window_length = 1.0
kernel_length = 1.0 
<<<<<<< HEAD
t_clust = 5
=======
norm_seconds = [0, 10, 100, 1000]
t_clust = 10
>>>>>>> 26230bd0
max_tb = 20000
force = false
log_file = "${base.basedir}/log/analyze.log"
verbose = true
norm_seconds = "${base.norm_seconds}"


[tool.typeo.scripts.visualize]
fres = 0.05
tres = 0.01
norm_seconds = "${base.norm_seconds}"
timeslide_dir = "${base.basedir}/timeslide_injections/"
results_dir = "${base.basedir}/results/"  
qrange = [4, 64]
frange = [32, 1024] 
ifos = "${base.ifos}"
n_events = 5<|MERGE_RESOLUTION|>--- conflicted
+++ resolved
@@ -7,12 +7,8 @@
     #"export:export-model:resnet",
     #"timeslide_injections:timeslide_injections",
     #"infer:infer",
-<<<<<<< HEAD
     #"analyze:analyze",
     "visualize:visualize"
-=======
-    "analyze:analyze"
->>>>>>> 26230bd0
 ]
 
 [tool.typeo.base]
@@ -164,12 +160,7 @@
 results_dir = "${base.basedir}/results/" 
 window_length = 1.0
 kernel_length = 1.0 
-<<<<<<< HEAD
 t_clust = 5
-=======
-norm_seconds = [0, 10, 100, 1000]
-t_clust = 10
->>>>>>> 26230bd0
 max_tb = 20000
 force = false
 log_file = "${base.basedir}/log/analyze.log"
