--- conflicted
+++ resolved
@@ -113,10 +113,10 @@
 [[package]]
 name = "bbhnet.io"
 version = "0.0.1"
-description = "Tools for standardizing reading and writing BBHNet files"
-category = "main"
-optional = false
-python-versions = ">=3.8,<3.11"
+description = "Tools for standardizing reading and writing BBHNet files"
+category = "main"
+optional = false
+python-versions = ">=3.8,<3.11"
 develop = true
 
 [package.dependencies]
@@ -130,10 +130,10 @@
 [[package]]
 name = "bbhnet.logging"
 version = "0.0.1"
-description = "BBHNet logging utilities"
-category = "main"
-optional = false
-python-versions = ">=3.8,<3.11"
+description = "BBHNet logging utilities"
+category = "main"
+optional = false
+python-versions = ">=3.8,<3.11"
 develop = true
 
 [package.source]
@@ -143,10 +143,10 @@
 [[package]]
 name = "bbhnet.parallelize"
 version = "0.0.1"
-description = "BBHNet multiprocessing utilities"
-category = "main"
-optional = false
-python-versions = ">=3.8,<3.11"
+description = "BBHNet multiprocessing utilities"
+category = "main"
+optional = false
+python-versions = ">=3.8,<3.11"
 develop = true
 
 [package.source]
@@ -904,11 +904,7 @@
 
 [[package]]
 name = "setuptools-scm"
-<<<<<<< HEAD
-version = "7.0.3"
-=======
 version = "7.0.4"
->>>>>>> da08daf3
 description = "the blessed package to manage your versions by scm tags"
 category = "main"
 optional = false
@@ -1859,13 +1855,8 @@
     {file = "setuptools-63.1.0.tar.gz", hash = "sha256:16923d366ced322712c71ccb97164d07472abeecd13f3a6c283f6d5d26722793"},
 ]
 setuptools-scm = [
-<<<<<<< HEAD
-    {file = "setuptools_scm-7.0.3-py3-none-any.whl", hash = "sha256:7934c856b042199eb44e1523b46abb881726b7d61b3c9b41a756e4ffb4adf73b"},
-    {file = "setuptools_scm-7.0.3.tar.gz", hash = "sha256:cf8ab8e235bed840cd4559b658af0d8e8a70896a191bbc510ee914ec5325332d"},
-=======
     {file = "setuptools_scm-7.0.4-py3-none-any.whl", hash = "sha256:53a6f51451a84d891ca485cec700a802413bbc5e76ee65da134e54c733a6e44d"},
     {file = "setuptools_scm-7.0.4.tar.gz", hash = "sha256:c27bc1f48593cfc9527251f1f0fc41ce282ea57bbc7fd5a1ea3acb99325fab4c"},
->>>>>>> da08daf3
 ]
 six = [
     {file = "six-1.16.0-py2.py3-none-any.whl", hash = "sha256:8abb2f1d86890a2dfb989f9a77cfcfd3e47c2a354b01111771326f8aa26e0254"},
