import logging
from pathlib import Path
from typing import Iterable, Optional

import gwdatafind
import numpy as np
from gwpy.segments import (
    DataQualityDict,
    Segment,
    SegmentList,
    SegmentListDict,
)
from gwpy.timeseries import TimeSeries, TimeSeriesDict

from bbhnet.injection import inject_signals_into_timeslide
from bbhnet.io import h5
from bbhnet.io.timeslides import TimeSlide
from bbhnet.logging import configure_logging
from bbhnet.parallelize import AsyncExecutor
from hermes.typeo import typeo


@typeo
def main(
    start: int,
    stop: int,
    logdir: Path,
    datadir: Path,
    prior_file: str,
    spacing: float,
    jitter: float,
    buffer_: float,
    n_slides: int,
    shifts: Iterable[float],
    ifos: Iterable[str],
    file_length: int,
    fmin: float,
    sample_rate: float,
    frame_type: str,
    channel: str,
    waveform_duration: float = 8,
    reference_frequency: float = 20,
    waveform_approximant: str = "IMRPhenomPv2",
    fftlength: float = 2,
    state_flag: Optional[str] = None,
):
    """Generates timeslides of background and background + injections.
    Timeslides are generated on a per segment basis: First, science segments
    are queried for each ifo and coincidence is performed.
    To create a timeslide, each continuous segment is circularly shifted.

    Args:
        start: starting GPS time of time period to analyze
        stop: ending GPS time of time period to analyze
        outdir: base directory where all timeslide directories will be created
        prior_file: a .prior file containing the priors for the GW simulation
        spacing: spacing between consecutive injections
        n_slides: number of timeslides
        shift:
            List of shift multiples for each ifo. Will create n_slides
            worth of shifts, at multiples of shift. If 0 is passed,
            will not shift this ifo for any slide.
        ifos: List interferometers
        file_length: length in seconds of each separate file
        fmin: min frequency for highpass filter, used for simulating
        sample_rate: sample rate
        frame_type: frame type for data discovery
        channel: strain channel to analyze
        waveform_duration: length of injected waveforms
        reference_frequency: reference frequency for generating waveforms
        waveform_approximant: waveform model to inject
        fftlength: fftlength for calculating psd
        state_flag: name of segments to query from segment database
    """

    logdir.mkdir(parents=True, exist_ok=True)
    datadir.mkdir(parents=True, exist_ok=True)
    configure_logging(logdir / "timeslide_injections.log")

    # query and read all necessary data up front
    logging.info(f"Querying data from {start} to {stop}")
    data = TimeSeriesDict()
    for ifo in ifos:

        files = gwdatafind.find_urls(
            site=ifo.strip("1"),
            frametype=f"{ifo}_{frame_type}",
            gpsstart=start,
            gpsend=stop,
            urltype="file",
        )
        data[ifo] = TimeSeries.read(
            files, channel=f"{ifo}:{channel}", start=start, end=stop
        )

    data.resample(sample_rate)

    # if state_flag is passed,
    # query segments for each ifo.
    # a certificate is needed for this
    segments = SegmentListDict()

    logging.info("Querying segments")
    if state_flag:
        # query science segments
        segments = DataQualityDict.query_dqsegdb(
            [f"{ifo}:{state_flag}" for ifo in ifos],
            start,
            stop,
        )
        # convert DQ dict to SegmentList Dict
        segments = SegmentListDict(
            {key: segments[key].active for key in segments.keys()}
        )

        # intersect segments
        intersection = segments.intersection(segments.keys())

    else:
        # not considering segments so
        # make intersection from start to stop
        intersection = SegmentList([Segment(start, stop)])

    # create list of timeslides
    # for each ifo
    timeslides = np.column_stack(
        [
            np.linspace(0, shift * (n_slides - 1), num=n_slides)
            for shift in shifts
        ]
    )

<<<<<<< HEAD
    # create process pool
    process_ex = AsyncExecutor(4, thread=False)
    with process_ex:
        for shifts in timeslides:

            # name timeslide dir based on ifo shifts
            root = datadir / f"dt-{'-'.join(map(str,shifts))}"

            # make root and timeslide directories
            root.mkdir(exist_ok=True, parents=True)

            # create TimeSlide object for injection
            # this will create the directories if
            # they don't exist
            injection_ts = TimeSlide.create(root=root, field="injection")

            # create TimeSlide object for raw data
            # this will create the directories
            # if they don't exist
            raw_ts = TimeSlide.create(root=root, field="background")

            for segment in intersection:
                segment_start, segment_stop = segment
                segment_start, segment_stop = float(segment_start), float(
                    segment_stop
=======
    for shifts in timeslides:

        # TODO: might be overly complex naming,
        # but wanted to attempt to generalize to multi ifo
        root = datadir / f"dt-{'-'.join(map(str,shifts))}"

        # make root and timeslide directories
        root.mkdir(exist_ok=True, parents=True)

        # create TimeSlide object for injection
        # this will create the directories if
        # they don't exist
        injection_ts = TimeSlide.create(root=root, field="injection")

        # create TimeSlide object for raw data
        # this will create the directories
        # if they don't exist
        raw_ts = TimeSlide.create(root=root, field="background")

        for segment in intersection:
            segment_start, segment_stop = segment
            segment_start, segment_stop = float(segment_start), float(
                segment_stop
            )

            segment_length = segment_stop - segment_start
            if segment_length < (n_slides * max(shifts)):
                logging.warning(
                    "Performing a circular timeshift on a segment shorter in"
                    " length then the longest timeshift: some timeslides will"
                    " be duplicates"
                )

            shifted_data = {}
            for i, ifo in enumerate(ifos):
                shift = shifts[i]
                # get data for this segment
                segment_data = (
                    data[ifo].crop(segment_start, segment_stop).value
>>>>>>> 9d9a9768
                )

                segment_length = segment_stop - segment_start
                if segment_length < (n_slides * max(shifts)):
                    logging.warning(
                        "Performing a circular timeshift on a segment "
                        "shorter in length then the longest timeshift "
                        "some timeslides may be duplicates"
                    )

                shifted_data = {}
                for shift, ifo in enumerate(ifos):
                    # get data for this segment
                    segment_data = (
                        data[ifo].crop(segment_start, segment_stop).value
                    )
                    times = (
                        data[ifo].crop(segment_start, segment_stop).times.value
                    )

                    # roll timeseries by timeshift for ifo
                    shifted_data[ifo] = np.roll(
                        segment_data, int(np.round(shift * sample_rate))
                    )

                # write timeseries
                h5.write_timeseries(
                    raw_ts.path, prefix="raw", t=times, **shifted_data
                )

            # update segments in TimeSlide

            raw_ts.update()

            # now inject signals into raw files;
            # this function automatically writes h5 files to TimeSlide
            # for injected data

            process_ex.submit(
                inject_signals_into_timeslide,
                raw_ts,
                injection_ts,
                ifos,
                prior_file,
                spacing,
                jitter,
                sample_rate,
                file_length,
                fmin,
                waveform_duration,
                reference_frequency,
                waveform_approximant,
                buffer_,
            )

    return datadir


if __name__ == "__main__":
    main()<|MERGE_RESOLUTION|>--- conflicted
+++ resolved
@@ -130,7 +130,6 @@
         ]
     )
 
-<<<<<<< HEAD
     # create process pool
     process_ex = AsyncExecutor(4, thread=False)
     with process_ex:
@@ -156,47 +155,6 @@
                 segment_start, segment_stop = segment
                 segment_start, segment_stop = float(segment_start), float(
                     segment_stop
-=======
-    for shifts in timeslides:
-
-        # TODO: might be overly complex naming,
-        # but wanted to attempt to generalize to multi ifo
-        root = datadir / f"dt-{'-'.join(map(str,shifts))}"
-
-        # make root and timeslide directories
-        root.mkdir(exist_ok=True, parents=True)
-
-        # create TimeSlide object for injection
-        # this will create the directories if
-        # they don't exist
-        injection_ts = TimeSlide.create(root=root, field="injection")
-
-        # create TimeSlide object for raw data
-        # this will create the directories
-        # if they don't exist
-        raw_ts = TimeSlide.create(root=root, field="background")
-
-        for segment in intersection:
-            segment_start, segment_stop = segment
-            segment_start, segment_stop = float(segment_start), float(
-                segment_stop
-            )
-
-            segment_length = segment_stop - segment_start
-            if segment_length < (n_slides * max(shifts)):
-                logging.warning(
-                    "Performing a circular timeshift on a segment shorter in"
-                    " length then the longest timeshift: some timeslides will"
-                    " be duplicates"
-                )
-
-            shifted_data = {}
-            for i, ifo in enumerate(ifos):
-                shift = shifts[i]
-                # get data for this segment
-                segment_data = (
-                    data[ifo].crop(segment_start, segment_stop).value
->>>>>>> 9d9a9768
                 )
 
                 segment_length = segment_stop - segment_start
@@ -208,7 +166,8 @@
                     )
 
                 shifted_data = {}
-                for shift, ifo in enumerate(ifos):
+                for i, ifo in enumerate(ifos):
+                    shift = shifts[i]
                     # get data for this segment
                     segment_data = (
                         data[ifo].crop(segment_start, segment_stop).value
