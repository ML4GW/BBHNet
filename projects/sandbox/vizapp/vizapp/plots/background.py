--- conflicted
+++ resolved
@@ -1,353 +1,345 @@
-import numpy as np
-from bokeh.layouts import row
-from bokeh.models import (
-    BoxSelectTool,
-    ColumnDataSource,
-    HoverTool,
-    LogAxis,
-    Range1d,
-    TapTool,
-)
-from bokeh.plotting import figure
-from vizapp import palette
-
-
-def find_glitches(events, times, shifts):
-    unique_times, counts = np.unique(times, return_counts=True)
-    mask = counts > 1
-    unique_times, counts = unique_times[mask], counts[mask]
-
-    centers, shift_groups = [], []
-    for t in unique_times:
-        mask = times == t
-        values = events[mask]
-        shift_values = shifts[mask]
-        centers.append(np.median(values))
-        shift_groups.append(shift_values)
-    return unique_times, counts, centers, shift_groups
-
-
-class BackgroundPlot:
-    def __init__(
-        self,
-        height: int,
-        width: int,
-        event_inspector,
-    ) -> None:
-        self.configure_sources()
-        self.configure_plots(height, width)
-        self.event_inspector = event_inspector
-
-    def configure_plots(self, height: int, width: int):
-        bckgd_color = palette[4]
-        frgd_color = palette[2]
-
-        self.distribution_plot = figure(
-            height=height,
-            width=int(width * 0.55),
-            y_axis_type="log",
-            x_axis_label="Detection statistic",
-            y_axis_label="Background survival function",
-            y_range=(0, 1),  # set dummy values to allow updating later
-            tools="box_zoom,reset",
-        )
-        self.distribution_plot.yaxis.axis_label_text_color = bckgd_color
-
-        self.distribution_plot.vbar(
-            "center",
-            top="top",
-            bottom=0.1,
-            width="width",
-            fill_color=bckgd_color,
-            line_color="#000000",
-            fill_alpha=0.4,
-            line_alpha=0.6,
-            line_width=0.5,
-            selection_fill_alpha=0.6,
-            selection_line_alpha=0.8,
-            nonselection_fill_alpha=0.2,
-            nonselection_line_alpha=0.3,
-            source=self.bar_source,
-        )
-
-        box_select = BoxSelectTool(dimensions="width")
-        self.distribution_plot.add_tools(box_select)
-        self.distribution_plot.toolbar.active_drag = box_select
-        self.bar_source.selected.on_change("indices", self.update_background)
-
-        self.distribution_plot.extra_y_ranges = {"SNR": Range1d(1, 10)}
-        axis = LogAxis(
-            axis_label="Injected Event SNR",
-            axis_label_text_color=frgd_color,
-            y_range_name="SNR",
-        )
-        self.distribution_plot.add_layout(axis, "right")
-
-        r = self.distribution_plot.circle(
-            "detection_statistic",
-            "snr",
-            size="size",
-            fill_color=frgd_color,
-            line_color=frgd_color,
-            line_width=0.5,
-            fill_alpha=0.2,
-            line_alpha=0.4,
-            selection_fill_alpha=0.2,
-            selection_line_alpha=0.3,
-            nonselection_fill_alpha=0.2,
-            nonselection_line_alpha=0.3,
-            y_range_name="SNR",
-            source=self.foreground_source,
-        )
-
-        hover = HoverTool(
-            tooltips=[
-                ("Hanford GPS time", "@{event_time}{0.000}"),
-                ("Shift", "@shift"),
-                ("SNR", "@snr"),
-                ("Detection statistic", "@{detection_statistic}"),
-                ("Chirp Mass", "@{chirp_mass}"),
-            ],
-            renderers=[r],
-        )
-        self.distribution_plot.add_tools(hover)
-
-        tap = TapTool()
-        self.foreground_source.selected.on_change(
-            "indices", self.inspect_event
-        )
-        self.distribution_plot.add_tools(tap)
-
-        self.background_plot = figure(
-            height=height,
-            width=int(width * 0.45),
-            title="",
-            x_axis_label="GPS Time [s]",
-            y_axis_label="Detection statistic",
-            tools="box_zoom,reset",
-        )
-
-        self.background_plot.circle(
-            "x",
-            "detection_statistic",
-            fill_color="color",
-            fill_alpha=0.5,
-            line_color="color",
-            line_alpha=0.7,
-            hover_fill_color="color",
-            hover_fill_alpha=0.7,
-            hover_line_color="color",
-            hover_line_alpha=0.9,
-            size="size",
-            legend_group="label",
-            source=self.background_source,
-        )
-
-        hover = HoverTool(
-            tooltips=[
-                ("GPS time", "@{event_time}{0.000}"),
-                ("Detection statistic", "@{detection_statistic}"),
-                ("Count", "@count"),
-            ]
-        )
-        self.background_plot.add_tools(hover)
-        self.background_plot.legend.click_policy = "hide"
-
-        tap = TapTool()
-        self.background_source.selected.on_change(
-            "indices", self.inspect_glitch
-        )
-        self.background_plot.add_tools(tap)
-
-        self.layout = row([self.distribution_plot, self.background_plot])
-
-    def configure_sources(self):
-        self.bar_source = ColumnDataSource(dict(center=[], top=[], width=[]))
-
-        self.foreground_source = ColumnDataSource(
-            dict(
-                injection_time=[],
-                detection_statistic=[],
-                event_time=[],
-                shift=[],
-                snr=[],
-                chirp_mass=[],
-                size=[],
-            )
-        )
-
-        self.background_source = ColumnDataSource(
-            dict(
-                x=[],
-                event_time=[],
-                detection_statistic=[],
-                color=[],
-                label=[],
-                count=[],
-                shift=[],
-                size=[],
-            )
-        )
-
-    def update_source(self, source, **kwargs):
-        source.data = kwargs
-
-    def update(self, foreground, background, norm):
-        self.background = background
-        self.norm = norm
-
-        title = (
-            "{} background events from {:0.2f} "
-            "days worth of data; {} injections overlayed"
-        ).format(
-            len(background.events),
-            background.Tb / 3600 / 24,
-            len(foreground.event_times),
-        )
-        self.distribution_plot.title = title
-        self.distribution_plot.extra_y_ranges["SNR"].start = (
-            0.5 * foreground.snrs.min()
-        )
-        self.distribution_plot.extra_y_ranges["SNR"].end = (
-            2 * foreground.snrs.max()
-        )
-
-        hist, bins = np.histogram(background.events, bins=100)
-        hist = np.cumsum(hist[::-1])[::-1]
-        self.distribution_plot.y_range.start = 0.1
-        self.distribution_plot.y_range.end = 2 * hist.max()
-
-        self.update_source(
-            self.bar_source,
-            center=(bins[:-1] + bins[1:]) / 2,
-            top=hist,
-            width=0.95 * (bins[1:] - bins[:-1]),
-        )
-
-        self.update_source(
-            self.foreground_source,
-            injection_time=foreground.injection_times,
-            detection_statistic=foreground.detection_statistics,
-            event_time=foreground.event_times,
-            shift=foreground.shifts,
-            snr=foreground.snrs,
-            chirp_mass=foreground.chirps,
-            size=foreground.chirps / 8,
-        )
-
-        # clear the background plot until we select another
-        # range of detection characteristics to plot
-        self.update_source(
-            self.background_source,
-            x=[],
-            event_time=[],
-            detection_statistic=[],
-            color=[],
-            label=[],
-            count=[],
-            shift=[],
-            size=[],
-        )
-
-        self.bar_source.selected.indices = []
-        self.foreground_source.selected.indices = []
-        self.background_source.selected.indices = []
-
-        self.background_plot.title.text = (
-            "Select detection characteristic range at left"
-        )
-        self.background_plot.xaxis.axis_label = "GPS Time [s]"
-
-    def update_background(self, attr, old, new):
-        if len(new) < 2:
-            return
-
-        stats = np.array(self.bar_source.data["center"])
-        min_ = min([stats[i] for i in new])
-        max_ = max([stats[i] for i in new])
-        mask = self.background.events >= min_
-        mask &= self.background.events <= max_
-
-        self.background_plot.title.text = (
-            f"{mask.sum()} events with detection statistic in the range"
-            f"({min_:0.1f}, {max_:0.1f})"
-        )
-        events = self.background.events[mask]
-        h1_times = self.background.event_times[mask]
-        shifts = self.background.shifts[mask][:, 1]
-        l1_times = h1_times + shifts
-
-        unique_h1_times, h1_counts, h1_centers, h1_shifts = find_glitches(
-            events, h1_times, shifts
-        )
-        unique_l1_times, l1_counts, l1_centers, l1_shifts = find_glitches(
-            events, l1_times, shifts
-        )
-
-        centers = h1_centers + l1_centers
-        times = np.concatenate([unique_h1_times, unique_l1_times])
-        counts = np.concatenate([h1_counts, l1_counts])
-        shifts = h1_shifts + l1_shifts
-        colors = [palette[0]] * len(h1_counts) + [palette[1]] * len(l1_counts)
-        labels = ["Hanford"] * len(h1_counts) + ["Livingston"] * len(l1_counts)
-
-        t0 = h1_times.min()
-        self.background_plot.xaxis.axis_label = f"Time from {t0:0.3f} [s]"
-        self.background_plot.legend.visible = True
-        self.update_source(
-            self.background_source,
-            x=times - t0,
-            event_time=times,
-            detection_statistic=centers,
-            color=colors,
-            label=labels,
-            count=counts,
-            shift=shifts,
-            size=2 * (counts**0.8),
-        )
-        self.background_source.selected.indices = []
-
-    def inspect_event(self, attr, old, new):
-        if len(new) != 1:
-            return
-
-        idx = new[0]
-        event_time = self.foreground_source.data["injection_time"][idx]
-        shift = self.foreground_source.data["shift"][idx]
-        snr = self.foreground_source.data["snr"][idx]
-        chirp_mass = self.foreground_source.data["chirp_mass"][idx]
-
-<<<<<<< HEAD
-        # subtract one from the event time since the event
-        # itself will occur one second before when it gets
-        # recorded in the distribution due to integration
-        # TODO: this is hardcoded to a kernel length of 1,
-        # make it more general
-=======
-        # don't need to subtract 1 from the event time here
-        # since we're using the actual known injection time
->>>>>>> 4a6eeffd
-        self.event_inspector.update(
-            event_time - 1,
-            "foreground",
-            shift,
-            norm=self.norm,
-            SNR=snr,
-            chirp_mass=chirp_mass,
-        )
-
-    def inspect_glitch(self, attr, old, new):
-        if len(new) != 1:
-            return
-
-        # subtract one from the event time since the event
-        # itself will occur one second before when it gets
-        # recorded in the distribution due to integration
-        # TODO: this is hardcoded to a kernel length of 1,
-        # make it more general
-        idx = new[0]
-        event_time = self.background_source.data["event_time"][idx]
-        shift = self.background_source.data["shift"][idx][0]
-        self.event_inspector.update(
-            event_time - 1, "background", [0.0, shift], self.norm
-        )
+import numpy as np
+from bokeh.layouts import row
+from bokeh.models import (
+    BoxSelectTool,
+    ColumnDataSource,
+    HoverTool,
+    LogAxis,
+    Range1d,
+    TapTool,
+)
+from bokeh.plotting import figure
+from vizapp import palette
+
+
+def find_glitches(events, times, shifts):
+    unique_times, counts = np.unique(times, return_counts=True)
+    mask = counts > 1
+    unique_times, counts = unique_times[mask], counts[mask]
+
+    centers, shift_groups = [], []
+    for t in unique_times:
+        mask = times == t
+        values = events[mask]
+        shift_values = shifts[mask]
+        centers.append(np.median(values))
+        shift_groups.append(shift_values)
+    return unique_times, counts, centers, shift_groups
+
+
+class BackgroundPlot:
+    def __init__(
+        self,
+        height: int,
+        width: int,
+        event_inspector,
+    ) -> None:
+        self.configure_sources()
+        self.configure_plots(height, width)
+        self.event_inspector = event_inspector
+
+    def configure_plots(self, height: int, width: int):
+        bckgd_color = palette[4]
+        frgd_color = palette[2]
+
+        self.distribution_plot = figure(
+            height=height,
+            width=int(width * 0.55),
+            y_axis_type="log",
+            x_axis_label="Detection statistic",
+            y_axis_label="Background survival function",
+            y_range=(0, 1),  # set dummy values to allow updating later
+            tools="box_zoom,reset",
+        )
+        self.distribution_plot.yaxis.axis_label_text_color = bckgd_color
+
+        self.distribution_plot.vbar(
+            "center",
+            top="top",
+            bottom=0.1,
+            width="width",
+            fill_color=bckgd_color,
+            line_color="#000000",
+            fill_alpha=0.4,
+            line_alpha=0.6,
+            line_width=0.5,
+            selection_fill_alpha=0.6,
+            selection_line_alpha=0.8,
+            nonselection_fill_alpha=0.2,
+            nonselection_line_alpha=0.3,
+            source=self.bar_source,
+        )
+
+        box_select = BoxSelectTool(dimensions="width")
+        self.distribution_plot.add_tools(box_select)
+        self.distribution_plot.toolbar.active_drag = box_select
+        self.bar_source.selected.on_change("indices", self.update_background)
+
+        self.distribution_plot.extra_y_ranges = {"SNR": Range1d(1, 10)}
+        axis = LogAxis(
+            axis_label="Injected Event SNR",
+            axis_label_text_color=frgd_color,
+            y_range_name="SNR",
+        )
+        self.distribution_plot.add_layout(axis, "right")
+
+        r = self.distribution_plot.circle(
+            "detection_statistic",
+            "snr",
+            size="size",
+            fill_color=frgd_color,
+            line_color=frgd_color,
+            line_width=0.5,
+            fill_alpha=0.2,
+            line_alpha=0.4,
+            selection_fill_alpha=0.2,
+            selection_line_alpha=0.3,
+            nonselection_fill_alpha=0.2,
+            nonselection_line_alpha=0.3,
+            y_range_name="SNR",
+            source=self.foreground_source,
+        )
+
+        hover = HoverTool(
+            tooltips=[
+                ("Hanford GPS time", "@{event_time}{0.000}"),
+                ("Shift", "@shift"),
+                ("SNR", "@snr"),
+                ("Detection statistic", "@{detection_statistic}"),
+                ("Chirp Mass", "@{chirp_mass}"),
+            ],
+            renderers=[r],
+        )
+        self.distribution_plot.add_tools(hover)
+
+        tap = TapTool()
+        self.foreground_source.selected.on_change(
+            "indices", self.inspect_event
+        )
+        self.distribution_plot.add_tools(tap)
+
+        self.background_plot = figure(
+            height=height,
+            width=int(width * 0.45),
+            title="",
+            x_axis_label="GPS Time [s]",
+            y_axis_label="Detection statistic",
+            tools="box_zoom,reset",
+        )
+
+        self.background_plot.circle(
+            "x",
+            "detection_statistic",
+            fill_color="color",
+            fill_alpha=0.5,
+            line_color="color",
+            line_alpha=0.7,
+            hover_fill_color="color",
+            hover_fill_alpha=0.7,
+            hover_line_color="color",
+            hover_line_alpha=0.9,
+            size="size",
+            legend_group="label",
+            source=self.background_source,
+        )
+
+        hover = HoverTool(
+            tooltips=[
+                ("GPS time", "@{event_time}{0.000}"),
+                ("Detection statistic", "@{detection_statistic}"),
+                ("Count", "@count"),
+            ]
+        )
+        self.background_plot.add_tools(hover)
+        self.background_plot.legend.click_policy = "hide"
+
+        tap = TapTool()
+        self.background_source.selected.on_change(
+            "indices", self.inspect_glitch
+        )
+        self.background_plot.add_tools(tap)
+
+        self.layout = row([self.distribution_plot, self.background_plot])
+
+    def configure_sources(self):
+        self.bar_source = ColumnDataSource(dict(center=[], top=[], width=[]))
+
+        self.foreground_source = ColumnDataSource(
+            dict(
+                injection_time=[],
+                detection_statistic=[],
+                event_time=[],
+                shift=[],
+                snr=[],
+                chirp_mass=[],
+                size=[],
+            )
+        )
+
+        self.background_source = ColumnDataSource(
+            dict(
+                x=[],
+                event_time=[],
+                detection_statistic=[],
+                color=[],
+                label=[],
+                count=[],
+                shift=[],
+                size=[],
+            )
+        )
+
+    def update_source(self, source, **kwargs):
+        source.data = kwargs
+
+    def update(self, foreground, background, norm):
+        self.background = background
+        self.norm = norm
+
+        title = (
+            "{} background events from {:0.2f} "
+            "days worth of data; {} injections overlayed"
+        ).format(
+            len(background.events),
+            background.Tb / 3600 / 24,
+            len(foreground.event_times),
+        )
+        self.distribution_plot.title = title
+        self.distribution_plot.extra_y_ranges["SNR"].start = (
+            0.5 * foreground.snrs.min()
+        )
+        self.distribution_plot.extra_y_ranges["SNR"].end = (
+            2 * foreground.snrs.max()
+        )
+
+        hist, bins = np.histogram(background.events, bins=100)
+        hist = np.cumsum(hist[::-1])[::-1]
+        self.distribution_plot.y_range.start = 0.1
+        self.distribution_plot.y_range.end = 2 * hist.max()
+
+        self.update_source(
+            self.bar_source,
+            center=(bins[:-1] + bins[1:]) / 2,
+            top=hist,
+            width=0.95 * (bins[1:] - bins[:-1]),
+        )
+
+        self.update_source(
+            self.foreground_source,
+            injection_time=foreground.injection_times,
+            detection_statistic=foreground.detection_statistics,
+            event_time=foreground.event_times,
+            shift=foreground.shifts,
+            snr=foreground.snrs,
+            chirp_mass=foreground.chirps,
+            size=foreground.chirps / 8,
+        )
+
+        # clear the background plot until we select another
+        # range of detection characteristics to plot
+        self.update_source(
+            self.background_source,
+            x=[],
+            event_time=[],
+            detection_statistic=[],
+            color=[],
+            label=[],
+            count=[],
+            shift=[],
+            size=[],
+        )
+
+        self.bar_source.selected.indices = []
+        self.foreground_source.selected.indices = []
+        self.background_source.selected.indices = []
+
+        self.background_plot.title.text = (
+            "Select detection characteristic range at left"
+        )
+        self.background_plot.xaxis.axis_label = "GPS Time [s]"
+
+    def update_background(self, attr, old, new):
+        if len(new) < 2:
+            return
+
+        stats = np.array(self.bar_source.data["center"])
+        min_ = min([stats[i] for i in new])
+        max_ = max([stats[i] for i in new])
+        mask = self.background.events >= min_
+        mask &= self.background.events <= max_
+
+        self.background_plot.title.text = (
+            f"{mask.sum()} events with detection statistic in the range"
+            f"({min_:0.1f}, {max_:0.1f})"
+        )
+        events = self.background.events[mask]
+        h1_times = self.background.event_times[mask]
+        shifts = self.background.shifts[mask][:, 1]
+        l1_times = h1_times + shifts
+
+        unique_h1_times, h1_counts, h1_centers, h1_shifts = find_glitches(
+            events, h1_times, shifts
+        )
+        unique_l1_times, l1_counts, l1_centers, l1_shifts = find_glitches(
+            events, l1_times, shifts
+        )
+
+        centers = h1_centers + l1_centers
+        times = np.concatenate([unique_h1_times, unique_l1_times])
+        counts = np.concatenate([h1_counts, l1_counts])
+        shifts = h1_shifts + l1_shifts
+        colors = [palette[0]] * len(h1_counts) + [palette[1]] * len(l1_counts)
+        labels = ["Hanford"] * len(h1_counts) + ["Livingston"] * len(l1_counts)
+
+        t0 = h1_times.min()
+        self.background_plot.xaxis.axis_label = f"Time from {t0:0.3f} [s]"
+        self.background_plot.legend.visible = True
+        self.update_source(
+            self.background_source,
+            x=times - t0,
+            event_time=times,
+            detection_statistic=centers,
+            color=colors,
+            label=labels,
+            count=counts,
+            shift=shifts,
+            size=2 * (counts**0.8),
+        )
+        self.background_source.selected.indices = []
+
+    def inspect_event(self, attr, old, new):
+        if len(new) != 1:
+            return
+
+        idx = new[0]
+        event_time = self.foreground_source.data["injection_time"][idx]
+        shift = self.foreground_source.data["shift"][idx]
+        snr = self.foreground_source.data["snr"][idx]
+        chirp_mass = self.foreground_source.data["chirp_mass"][idx]
+
+        # don't need to subtract 1 from the event time here
+        # since we're using the actual known injection time
+        self.event_inspector.update(
+            event_time - 1,
+            "foreground",
+            shift,
+            norm=self.norm,
+            SNR=snr,
+            chirp_mass=chirp_mass,
+        )
+
+    def inspect_glitch(self, attr, old, new):
+        if len(new) != 1:
+            return
+
+        # subtract one from the event time since the event
+        # itself will occur one second before when it gets
+        # recorded in the distribution due to integration
+        # TODO: this is hardcoded to a kernel length of 1,
+        # make it more general
+        idx = new[0]
+        event_time = self.background_source.data["event_time"][idx]
+        shift = self.background_source.data["shift"][idx][0]
+        self.event_inspector.update(
+            event_time - 1, "background", [0.0, shift], self.norm
+        )