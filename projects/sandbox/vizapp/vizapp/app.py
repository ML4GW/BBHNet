import logging
from pathlib import Path

import h5py
from bokeh.layouts import column, row
from bokeh.models import Div, Panel, Select, Tabs
from vizapp.distributions import get_foreground, load_results
from vizapp.plots import BackgroundPlot, EventInspectorPlot, PerfSummaryPlot


class VizApp:
    def __init__(
        self,
        timeslides_results_dir: Path,
        timeslides_strain_dir: Path,
        train_data_dir: Path,
<<<<<<< HEAD
        strain_dir: Path,
=======
>>>>>>> 4a6eeffd
        sample_rate: float,
        fduration: float,
        valid_frac: float,
    ) -> None:
        self.logger = logging.getLogger("vizapp")
        self.logger.debug("Loading analyzed distributions")
        self.distributions = load_results(timeslides_results_dir)

        self.logger.debug("Structuring distribution events")
        self.foregrounds = {}
        for norm, results in self.distributions.items():
<<<<<<< HEAD
            foreground = get_foreground(results, timeslides_results_dir, norm)
=======
            foreground = get_foreground(
                results, timeslides_strain_dir, timeslides_results_dir, norm
            )
>>>>>>> 4a6eeffd
            self.foregrounds[norm] = foreground

        self.logger.debug("Configuring plots")
        self.configure_widgets()
        self.configure_plots(
            sample_rate,
            fduration,
            1 - valid_frac,
            train_data_dir,
            timeslides_strain_dir,
            timeslides_results_dir,
        )
        self.update(None, None, self.norm_select.options[0])

        self.logger.info("Application ready!")

    def configure_widgets(self):
        header = Div(text="<h1>BBHNet Performance Dashboard</h1>", width=500)

        norm_options = list(self.distributions)
        if None in norm_options:
            value = None
            options = [None] + sorted([i for i in norm_options if i])
        else:
            options = sorted(norm_options)
            value = options[0]
        self.norm_select = Select(
            title="Normalization period [s]",
            value=str(value),
            options=list(map(str, options)),
        )
        self.norm_select.on_change("value", self.update)
        self.widgets = row(header, self.norm_select)

    def configure_plots(
        self,
        sample_rate,
        fduration,
        train_frac,
        train_data_dir,
        timeslides_strain_dir,
        timeslides_results_dir,
    ):
        self.perf_summary_plot = PerfSummaryPlot(300, 800)

        backgrounds = {}
        for ifo in ["H1", "L1"]:
            with h5py.File(train_data_dir / f"{ifo}_background.h5", "r") as f:
                bkgd = f["hoft"][:]
                bkgd = bkgd[: int(train_frac * len(bkgd))]
                backgrounds[ifo] = bkgd

        self.event_inspector = EventInspectorPlot(
            height=300,
            width=1500,
            response_dir=timeslides_results_dir,
            strain_dir=timeslides_strain_dir,
            fduration=fduration,
            sample_rate=sample_rate,
            freq_low=30,
            freq_high=300,
            **backgrounds,
        )

        self.background_plot = BackgroundPlot(300, 1200, self.event_inspector)

        summary_tab = Panel(
            child=self.perf_summary_plot.layout, title="Summary"
        )

        analysis_layout = column(
            self.background_plot.layout, self.event_inspector.layout
        )
        analysis_tab = Panel(child=analysis_layout, title="Analysis")
        tabs = Tabs(tabs=[summary_tab, analysis_tab])
        self.layout = column(self.widgets, tabs)

    def update(self, attr, old, new):
        norm = None if new == "None" else float(new)

        self.logger.debug(f"Updating plots with normalization value {norm}")
        foreground = self.foregrounds[norm]
        background = self.distributions[norm].background

        self.perf_summary_plot.update(foreground)
        self.background_plot.update(foreground, background, norm)
        self.event_inspector.reset()

    def __call__(self, doc):
        doc.add_root(self.layout)
<|MERGE_RESOLUTION|>--- conflicted
+++ resolved
@@ -1,128 +1,120 @@
-import logging
-from pathlib import Path
-
-import h5py
-from bokeh.layouts import column, row
-from bokeh.models import Div, Panel, Select, Tabs
-from vizapp.distributions import get_foreground, load_results
-from vizapp.plots import BackgroundPlot, EventInspectorPlot, PerfSummaryPlot
-
-
-class VizApp:
-    def __init__(
-        self,
-        timeslides_results_dir: Path,
-        timeslides_strain_dir: Path,
-        train_data_dir: Path,
-<<<<<<< HEAD
-        strain_dir: Path,
-=======
->>>>>>> 4a6eeffd
-        sample_rate: float,
-        fduration: float,
-        valid_frac: float,
-    ) -> None:
-        self.logger = logging.getLogger("vizapp")
-        self.logger.debug("Loading analyzed distributions")
-        self.distributions = load_results(timeslides_results_dir)
-
-        self.logger.debug("Structuring distribution events")
-        self.foregrounds = {}
-        for norm, results in self.distributions.items():
-<<<<<<< HEAD
-            foreground = get_foreground(results, timeslides_results_dir, norm)
-=======
-            foreground = get_foreground(
-                results, timeslides_strain_dir, timeslides_results_dir, norm
-            )
->>>>>>> 4a6eeffd
-            self.foregrounds[norm] = foreground
-
-        self.logger.debug("Configuring plots")
-        self.configure_widgets()
-        self.configure_plots(
-            sample_rate,
-            fduration,
-            1 - valid_frac,
-            train_data_dir,
-            timeslides_strain_dir,
-            timeslides_results_dir,
-        )
-        self.update(None, None, self.norm_select.options[0])
-
-        self.logger.info("Application ready!")
-
-    def configure_widgets(self):
-        header = Div(text="<h1>BBHNet Performance Dashboard</h1>", width=500)
-
-        norm_options = list(self.distributions)
-        if None in norm_options:
-            value = None
-            options = [None] + sorted([i for i in norm_options if i])
-        else:
-            options = sorted(norm_options)
-            value = options[0]
-        self.norm_select = Select(
-            title="Normalization period [s]",
-            value=str(value),
-            options=list(map(str, options)),
-        )
-        self.norm_select.on_change("value", self.update)
-        self.widgets = row(header, self.norm_select)
-
-    def configure_plots(
-        self,
-        sample_rate,
-        fduration,
-        train_frac,
-        train_data_dir,
-        timeslides_strain_dir,
-        timeslides_results_dir,
-    ):
-        self.perf_summary_plot = PerfSummaryPlot(300, 800)
-
-        backgrounds = {}
-        for ifo in ["H1", "L1"]:
-            with h5py.File(train_data_dir / f"{ifo}_background.h5", "r") as f:
-                bkgd = f["hoft"][:]
-                bkgd = bkgd[: int(train_frac * len(bkgd))]
-                backgrounds[ifo] = bkgd
-
-        self.event_inspector = EventInspectorPlot(
-            height=300,
-            width=1500,
-            response_dir=timeslides_results_dir,
-            strain_dir=timeslides_strain_dir,
-            fduration=fduration,
-            sample_rate=sample_rate,
-            freq_low=30,
-            freq_high=300,
-            **backgrounds,
-        )
-
-        self.background_plot = BackgroundPlot(300, 1200, self.event_inspector)
-
-        summary_tab = Panel(
-            child=self.perf_summary_plot.layout, title="Summary"
-        )
-
-        analysis_layout = column(
-            self.background_plot.layout, self.event_inspector.layout
-        )
-        analysis_tab = Panel(child=analysis_layout, title="Analysis")
-        tabs = Tabs(tabs=[summary_tab, analysis_tab])
-        self.layout = column(self.widgets, tabs)
-
-    def update(self, attr, old, new):
-        norm = None if new == "None" else float(new)
-
-        self.logger.debug(f"Updating plots with normalization value {norm}")
-        foreground = self.foregrounds[norm]
-        background = self.distributions[norm].background
-
-        self.perf_summary_plot.update(foreground)
-        self.background_plot.update(foreground, background, norm)
-        self.event_inspector.reset()
-
-    def __call__(self, doc):
-        doc.add_root(self.layout)
+import logging
+from pathlib import Path
+
+import h5py
+from bokeh.layouts import column, row
+from bokeh.models import Div, Panel, Select, Tabs
+from vizapp.distributions import get_foreground, load_results
+from vizapp.plots import BackgroundPlot, EventInspectorPlot, PerfSummaryPlot
+
+
+class VizApp:
+    def __init__(
+        self,
+        timeslides_results_dir: Path,
+        timeslides_strain_dir: Path,
+        train_data_dir: Path,
+        sample_rate: float,
+        fduration: float,
+        valid_frac: float,
+    ) -> None:
+        self.logger = logging.getLogger("vizapp")
+        self.logger.debug("Loading analyzed distributions")
+        self.distributions = load_results(timeslides_results_dir)
+
+        self.logger.debug("Structuring distribution events")
+        self.foregrounds = {}
+        for norm, results in self.distributions.items():
+            foreground = get_foreground(
+                results, timeslides_strain_dir, timeslides_results_dir, norm
+            )
+            self.foregrounds[norm] = foreground
+
+        self.logger.debug("Configuring plots")
+        self.configure_widgets()
+        self.configure_plots(
+            sample_rate,
+            fduration,
+            1 - valid_frac,
+            train_data_dir,
+            timeslides_strain_dir,
+            timeslides_results_dir,
+        )
+        self.update(None, None, self.norm_select.options[0])
+
+        self.logger.info("Application ready!")
+
+    def configure_widgets(self):
+        header = Div(text="<h1>BBHNet Performance Dashboard</h1>", width=500)
+
+        norm_options = list(self.distributions)
+        if None in norm_options:
+            value = None
+            options = [None] + sorted([i for i in norm_options if i])
+        else:
+            options = sorted(norm_options)
+            value = options[0]
+        self.norm_select = Select(
+            title="Normalization period [s]",
+            value=str(value),
+            options=list(map(str, options)),
+        )
+        self.norm_select.on_change("value", self.update)
+        self.widgets = row(header, self.norm_select)
+
+    def configure_plots(
+        self,
+        sample_rate,
+        fduration,
+        train_frac,
+        train_data_dir,
+        timeslides_strain_dir,
+        timeslides_results_dir,
+    ):
+        self.perf_summary_plot = PerfSummaryPlot(300, 800)
+
+        backgrounds = {}
+        for ifo in ["H1", "L1"]:
+            with h5py.File(train_data_dir / f"{ifo}_background.h5", "r") as f:
+                bkgd = f["hoft"][:]
+                bkgd = bkgd[: int(train_frac * len(bkgd))]
+                backgrounds[ifo] = bkgd
+
+        self.event_inspector = EventInspectorPlot(
+            height=300,
+            width=1500,
+            response_dir=timeslides_results_dir,
+            strain_dir=timeslides_strain_dir,
+            fduration=fduration,
+            sample_rate=sample_rate,
+            freq_low=30,
+            freq_high=300,
+            **backgrounds,
+        )
+
+        self.background_plot = BackgroundPlot(300, 1200, self.event_inspector)
+
+        summary_tab = Panel(
+            child=self.perf_summary_plot.layout, title="Summary"
+        )
+
+        analysis_layout = column(
+            self.background_plot.layout, self.event_inspector.layout
+        )
+        analysis_tab = Panel(child=analysis_layout, title="Analysis")
+        tabs = Tabs(tabs=[summary_tab, analysis_tab])
+        self.layout = column(self.widgets, tabs)
+
+    def update(self, attr, old, new):
+        norm = None if new == "None" else float(new)
+
+        self.logger.debug(f"Updating plots with normalization value {norm}")
+        foreground = self.foregrounds[norm]
+        background = self.distributions[norm].background
+
+        self.perf_summary_plot.update(foreground)
+        self.background_plot.update(foreground, background, norm)
+        self.event_inspector.reset()
+
+    def __call__(self, doc):
+        doc.add_root(self.layout)