import logging
from math import pi
from pathlib import Path
from typing import List, Optional

import torch
from train import utils as train_utils
from train import validation as valid_utils
from train.augmentations import SnrRescaler, SnrSampler
from train.augmentor import AframeBatchAugmentor, AugmentedDataset

from aframe.architectures.preprocessor import PsdEstimator
from aframe.logging import configure_logging
from aframe.trainer import trainify
from ml4gw.dataloading import Hdf5TimeSeriesDataset
from ml4gw.distributions import Cosine, Uniform
from ml4gw.transforms import Whiten


# note that this function decorator acts both to
# wrap this function such that the outputs of it
# (i.e. the training and possible validation data)
# get passed as inputs to aframe.trainer.trainer.train,
# as well as to expose these arguments _as well_ as those
# from aframe.trainer.trainer.train to command line
# execution and parsing
@trainify
def main(
    # paths and environment args
    background_dir: Path,
    waveform_dataset: Path,
    outdir: Path,
    logdir: Path,
    ifos: List[str],
    # optimization args
    batch_size: int,
    snr_thresh: float,
    max_min_snr: float,
    max_snr: float,
    snr_alpha: float,
    snr_decay_steps: int,
    # data args
    sample_rate: float,
    kernel_length: float,
    psd_length: float,
    fduration: float,
    highpass: float,
    fftlength: Optional[float] = None,
    # augmentation args
    waveform_prob: float = 0.5,
    swap_frac: float = 0.0,
    mute_frac: float = 0.0,
    trigger_distance: float = 0,
    # validation args
    valid_frac: Optional[float] = None,
    valid_stride: Optional[float] = None,
    num_valid_views: int = 5,
    max_fpr: float = 1e-3,
    valid_livetime: float = (3600 * 12),
    early_stop: Optional[int] = None,
    checkpoint_every: Optional[int] = None,
    # misc args
    device: str = "cpu",
    verbose: bool = False,
    seed: Optional[int] = None,
    **kwargs,
):
    """
    Prepare a dataset of background and pre-computed gravitational waves
    to train and validate an aframe architecture.

    Args:
        background_dir:
            Path to directory containing background segments for all ifos.
            The last of these segments will be used for validation if
            `valid_frac` is not `None`. Each file should be an HDF5 archive
            with a dataset containing strain data for each interferometer,
            labeled by the values in `ifos`.
        waveform_dataset:
            Path to file containing pre-computed gravitational
            wave polarization waveforms for binary black hole
            mergers. Should be an HDF5 archive with a `"signals"`
            dataset consisting of a tensor of shape
            `(num_waveforms, num_polarizations, waveform_size)`.
            At data-loading time, extrinsic parameters will be
            sampled for these events, which will be used to project
            them to interferometer responses which will then be
            injected into the corresponding channel with probability
            given by `waveform_prob`. Note that there is a nonzero
            likelihood that a waveform will be injected over
            a glitch. This will still be marked as a positive
            event in the training target.
        outdir:
            Directory to which validation artifacts will be saved,
            including best-performing model weights, training history,
            and an optional subdirectory for periodic checkpointing.
        logdir:
            Directory to which log files will be saved
        ifos:
            List of interferometers that there is background data for
            in each of the files of `background_dir`. Expected to be
            given by prefix; e.g. "H1" for Hanford
        batch_size:
            Number of samples over which to compute each gradient update
            during training.
        snr_thresh:
            During training, injected waveforms will be rescaled such that
            their SNRs follow a power law. The power law starts with some
            initial minimum (`max_min_snr`) which decreases over
            `snr_decay_steps` to `snr_thresh`. For the validation set,
            any waveforms with an SNR less than `snr_thresh` are scaled
            so that they have an SNR of `snr_thresh`.
        max_min_snr:
            The initial minimum value of the SNR distribution to which
            training injections will be scaled
        max_snr:
            The maximum of the SNR distribution to which training
            injections will be scaled
        snr_alpha:
            The exponent of the power law distribution. See
            `ml4gw.distributions.PowerLaw` for details.
        snr_decay_steps:
            The number of steps over which the minimum of the
            power law distribution will decrease from
            `max_min_snr` to `snr_thresh`
        sample_rate:
            The rate at which all relevant input data has
            been sampled, specified in Hz
        kernel_length:
            The length, in seconds, of each batch element to
            produce during iteration. This does not include
            the length of data removed after whitening.
        psd_length:
            The length, in seconds, of background to use for
            PSD calculation. This PSD will be used to whiten
            the next `fduration + kernel_length` seconds of
            data.
        fduration:
            Duration of the time domain filter used
            to whiten the data as a preprocessing step.
            Note that `fduration / 2` seconds worth of
            data will be cropped from both ends of the
            data being whitened before it is passed to
            the neural network.
        highpass:
            Minimum frequency over which to compute SNR values
            for waveform injection, in Hz. If left as `None`, the
            SNR will be computed over all frequency bins.
        fftlength:
            The length in seconds to use for FFT calculation when
            estimating the PSDs used to whiten the data. If left
            as `None`, the FFT length will be the same as the
            length of the unwhitened kernel.
        waveform_prob:
            The probability with which each sample in a batch
            will have a BBH waveform injected into its background.
        swap_frac:
            The fraction of kernels that will have a different
            injection in each interferometer. These kernels will
            be marked as background to teach the network that
            true signals are coherent.
        mute_frac:
            The fraction of kernels that will have an injection
            in only one interferometer. These kernels will be marked
            as background to teach the network that true signals
            are coincident.
        trigger_distance:
            The maximum length, in seconds, from the center of
            each waveform or glitch segment that a sampled
            kernel's edge can fall. The default value of `0`
            means that every kernel must contain the center
            of the corresponding segment (where the "trigger"
            or its equivalent is assumed to lie).
        valid_frac:
            Fraction of background, glitch, and waveform data
            to reserve for validation. Glitches and waveforms
            will be sampled once each, with the center of the
            segment in the center of the kernel, and either
            inserted or injected into windows of background.
        valid_stride:
            Distance, in seconds, between windows taken from
            the validation timeseries to pass to the network
            for validation.
        num_valid_views:
            During validation, `num_valid_view` copies of each
            kernel will be made, each with an injection in a
            different location within the kernel to make the
            network more robust against edge effects
        max_fpr:
            The false positive rate up to which the area under
            the ROC curve will be calculated during validation
        valid_livetime:
            The amount of background, in seconds, to create via
            time shifts during validation
        early_stop:
            Number of epochs without improvement of the validation
            metric before training should be terminated. If left
            as `None`, training will continue all the way through
            `max_epochs`.
        checkpoint_every:
            Indicates the frequency with which model weights
            should be checkpointed regardless of validation
            metric performance. If left as `None`, no
            checkpointing will occur and only the best
            performing weights will be saved.
        device:
            Device on which to perform training. Either `"cpu"`,
            `"cuda"`, or `"cuda:<device index>"` to train on a
            specific GPU.
        verbose:
            Controls log verbosity, with the default value of
            `False` logging at level `INFO`, and `True` logging
            at level `DEBUG`.
    """

    # make output dirs and configure logging file
    outdir.mkdir(exist_ok=True, parents=True)
    logdir.mkdir(exist_ok=True, parents=True)
    configure_logging(logdir / "train.log", verbose)
    if seed is not None:
        logging.info(f"Setting global seed to {seed}")
        train_utils.seed_everything(seed)
<<<<<<< HEAD

=======
    
>>>>>>> a1315bfa
    # grab the names of the background files and determine the
    # length of data that will be handed to the preprocessor
    background_fnames = train_utils.get_background_fnames(background_dir)
    window_length = kernel_length + fduration
    sample_length = window_length + psd_length
    fftlength = fftlength or window_length

    if psd_length < window_length:
        raise ValueError(
            "Can't have psd length shorter than "
            "window length, {} < {}".format(psd_length, window_length)
        )

    # create objects that we'll use for whitening the data
    fast = highpass is not None
    psd_estimator = PsdEstimator(
        window_length, sample_rate, fftlength, fast=fast, average="median"
    )
    whitener = Whiten(fduration, sample_rate, highpass).to(device)

    # load the waveforms
    waveforms, valid_waveforms = train_utils.get_waveforms(
        waveform_dataset, ifos, sample_rate, valid_frac
    )

    if valid_waveforms is not None:
        valid_fname = background_fnames.pop(-1)
        logging.info(f"Loading validation segment {valid_fname}")
        valid_background = train_utils.get_background(valid_fname)

        # set up a tracker which will perform evaluation,
        # model selection, and checkpointing.
        tracker = valid_utils.LocalTracker(
            outdir,
            f"valid_auroc@{max_fpr:0.1e}",
            early_stop=early_stop,
            checkpoint_every=checkpoint_every,
        )

        # hard code some of these validation parameters
        # for now until it seems like they might need
        # some tuning
        validator = valid_utils.Validator(
            tracker,
            valid_background,
            valid_waveforms,
            psd_estimator=psd_estimator,
            whitener=whitener,
            snr_thresh=snr_thresh,
            highpass=highpass,
            sample_rate=sample_rate,
            stride=valid_stride,
            injection_stride=4,
            kernel_length=sample_length,
            batch_size=4 * batch_size,
            pool_length=4,
            integration_length=1,
            livetime=valid_livetime,
            shift=1,
            max_fpr=max_fpr,
            device=device,
            pad=-trigger_distance,
            num_views=num_valid_views,
        )
    else:
        validator = None

    # build some objects for augmenting waveform snrs
    waveform_duration = waveforms.shape[-1] / sample_rate
    rescaler = SnrRescaler(sample_rate, waveform_duration, highpass).to(device)
    snr_sampler = SnrSampler(
        max_min_snr=max_min_snr,
        min_min_snr=snr_thresh,
        max_snr=max_snr,
        alpha=snr_alpha,
        decay_steps=snr_decay_steps,
    )

    # now construct an object that will make
    # real-time augmentations to our training
    # data as its loaded
    cross, plus = waveforms.transpose(1, 0, 2)
    augmentor = AframeBatchAugmentor(
        ifos,
        sample_rate,
        waveform_prob,
        dec=Cosine(),
        psi=Uniform(0, pi),
        phi=Uniform(-pi, pi),
        psd_estimator=psd_estimator,
        whitener=whitener,
        trigger_distance=trigger_distance,
        mute_frac=mute_frac,
        swap_frac=swap_frac,
        snr=snr_sampler,
        rescaler=rescaler,
        invert_prob=0.5,
        reverse_prob=0.5,
        cross=cross,
        plus=plus,
    )
    augmentor = augmentor.to(device)

    # Create full training dataloader.
    # Use waveform dataset to dictate what
    # an "epoch" should be, adding a factor
    # to account for our sky parameter sampling
    # and to balance compute vs. validation resolution
    waveforms_per_batch = batch_size * waveform_prob
    batches_per_epoch = int(4 * len(waveforms) / waveforms_per_batch)

    train_dataset = Hdf5TimeSeriesDataset(
        fnames=background_fnames,
        channels=ifos,
        kernel_size=int(sample_length * sample_rate),
        batch_size=batch_size,
        batches_per_epoch=batches_per_epoch,
        coincident=False,
    )

    kwargs = {}
    if seed is not None:
        g = torch.Generator()
        g.manual_seed(seed)
        kwargs["generator"] = g
        kwargs["worker_init_fn"] = train_utils.seed_worker
    if "cuda" in device:
        kwargs["pin_memory"] = True
        kwargs["pin_memory_device"] = device
    train_dataloader = torch.utils.data.DataLoader(
        train_dataset,
        num_workers=4,
        **kwargs,
    )
    train_it = AugmentedDataset(train_dataloader, augmentor, device)

    return train_it, validator, None<|MERGE_RESOLUTION|>--- conflicted
+++ resolved
@@ -220,11 +220,39 @@
     if seed is not None:
         logging.info(f"Setting global seed to {seed}")
         train_utils.seed_everything(seed)
-<<<<<<< HEAD
-
-=======
     
->>>>>>> a1315bfa
+    # grab the names of the background files and determine the
+    # length of data that will be handed to the preprocessor
+    background_fnames = train_utils.get_background_fnames(background_dir)
+    window_length = kernel_length + fduration
+    sample_length = window_length + psd_length
+    fftlength = fftlength or window_length
+
+    if psd_length < window_length:
+        raise ValueError(
+            "Can't have psd length shorter than "
+            "window length, {} < {}".format(psd_length, window_length)
+        )
+
+    # create objects that we'll use for whitening the data
+    fast = highpass is not None
+    psd_estimator = PsdEstimator(
+        window_length, sample_rate, fftlength, fast=fast, average="median"
+    )
+    whitener = Whiten(fduration, sample_rate, highpass).to(device)
+
+    # load the waveforms
+    waveforms, valid_waveforms = train_utils.get_waveforms(
+        waveform_dataset, ifos, sample_rate, valid_frac
+    )
+
+    if valid_waveforms is not None:
+        valid_fname = background_fnames.pop(-1)
+        logging.info(f"Loading validation segment {valid_fname}")
+        valid_background = train_utils.get_background(valid_fname)
+
+        # set up a tracker which will perform evaluation,
+        # model selection, and checkpointing.
     # grab the names of the background files and determine the
     # length of data that will be handed to the preprocessor
     background_fnames = train_utils.get_background_fnames(background_dir)
