--- conflicted
+++ resolved
@@ -220,10 +220,6 @@
     if seed is not None:
         logging.info(f"Setting global seed to {seed}")
         train_utils.seed_everything(seed)
-<<<<<<< HEAD
-
-=======
->>>>>>> 1ed207a4
     # grab the names of the background files and determine the
     # length of data that will be handed to the preprocessor
     background_fnames = train_utils.get_background_fnames(background_dir)
