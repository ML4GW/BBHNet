from pathlib import Path
from typing import Optional

import torch

from bbhnet.data import (
    DeterministicWaveformDataset,
    GlitchSampler,
    RandomWaveformDataset,
    WaveformSampler,
)
from bbhnet.data.transforms import WhiteningTransform
from bbhnet.logging import configure_logging
from bbhnet.trainer import trainify

# note that this function decorator acts both to
# wrap this function such that the outputs of it
# (i.e. the training and possible validation data)
# get passed as inputs to deepclean.trainer.trainer.train,
# as well as to expose these arguments _as well_ as those
# from bbhnet.trainer.trainer.train to command line
# execution and parsing


@trainify
def main(
    glitch_dataset: str,
    signal_dataset: str,
    hanford_background: str,
    livingston_background: str,
    waveform_frac: float,
    glitch_frac: float,
    kernel_length: float,
    min_snr: float,
    max_snr: float,
    highpass: float,
    sample_rate: float,
    batch_size: int,
    batches_per_epoch: int,
    device: str,
    outdir: Path,
    logdir: Path,
    fduration: Optional[float] = None,
    trigger_distance_size: float = 0,
    valid_frac: Optional[float] = None,
    valid_stride: Optional[float] = None,
    verbose: bool = False,
    **kwargs
):
    """
    waveform_frac:
        The fraction of waveforms in each batch
    glitch_frac:
        The fraction of glitches in each batch
    sample_rate:
        The rate at which all relevant input data has
        been sampled
    kernel_length:
        The length, in seconds, of each batch element
        to produce during iteration.
    min_snr:
        Minimum SNR value for sampled waveforms.
    max_snr:
        Maximum SNR value for sampled waveforms.
    highpass:
        Frequencies above which to keep
    batch_size:
        Number of samples to produce during at each
        iteration
    batches_per_epoch:
        The number of batches to produce before raising
        a `StopIteration` while iteratingkernel_length:
    fduration:
        duration of the time domain filter used
        to whiten the data (If using WhiteningTransform).
        Note that fduration / 2 seconds will be cropped from
        both ends of kernel_length
    trigger_distance_size:

    """

    # make out dir and configure logging file
<<<<<<< HEAD
    outdir.mkdir(exist_ok=True)
    configure_logging(outdir / "train.log", verbose)
=======
    outdir.mkdir(exist_ok=True, parents=True)
    logdir.mkdir(exist_ok=True, parents=True)

    configure_logging(logdir / "train.log", verbose)
>>>>>>> 4a116181

    # TODO: maybe package up hanford and livingston
    # (or any arbitrary set of ifos) background files into one
    # for simplicity

    if valid_frac is not None:
        frac = 1 - valid_frac
    else:
        frac = None
    # initiate training glitch sampler
<<<<<<< HEAD
    train_glitch_sampler = GlitchSampler(glitch_dataset, frac=frac)
=======
    train_glitch_sampler = GlitchSampler(glitch_dataset)
>>>>>>> 4a116181

    # initiate training waveform sampler
    train_waveform_sampler = WaveformSampler(
        signal_dataset,
        sample_rate,
        min_snr=min_snr,
        max_snr=max_snr,
        highpass=highpass,
        frac=frac,
    )

    # create full training dataloader
    train_dataset = RandomWaveformDataset(
        hanford_background,
        livingston_background,
<<<<<<< HEAD
        kernel_length=kernel_length,
        sample_rate=sample_rate,
        batch_size=batch_size,
        batches_per_epoch=batches_per_epoch,
        waveform_sampler=train_waveform_sampler,
        waveform_frac=waveform_frac,
        glitch_sampler=train_glitch_sampler,
        glitch_frac=glitch_frac,
        trigger_distance=trigger_distance_size,
        frac=frac,
=======
        kernel_length,
        sample_rate,
        batch_size,
        batches_per_epoch,
        train_waveform_sampler,
        waveform_frac,
        train_glitch_sampler,
        glitch_frac,
        trigger_distance_size,
>>>>>>> 4a116181
    )

    # TODO: hard-coding num_ifos into preprocessor. Should
    # we just expose this as an arg? How will this fit in
    # to the broader-generalization scheme?
    preprocessor = WhiteningTransform(
        2, sample_rate, kernel_length, highpass=highpass, fduration=fduration
    )

    # TODO: make this a `train_dataset.background` `@property`?
    background = torch.stack(
        [train_dataset.hanford_background, train_dataset.livingston_background]
    )
    preprocessor.fit(background)

    # deterministic validation glitch sampler
    if valid_frac is not None:
        if valid_stride is None:
            raise ValueError(
                "Must specify a validation stride if "
                "specifying a validation fraction"
            )

        val_glitch_sampler = GlitchSampler(
<<<<<<< HEAD
            glitch_dataset, deterministic=True, frac=-valid_frac
=======
            val_glitch_dataset,
>>>>>>> 4a116181
        )

        # deterministic validation waveform sampler
        val_waveform_sampler = WaveformSampler(
            signal_dataset,
            sample_rate,
            min_snr=min_snr,
            max_snr=max_snr,
            highpass=highpass,
            frac=-valid_frac,
        )
        val_waveform_sampler.fit(
            H1=train_dataset.hanford_background,
            L1=train_dataset.livingston_background,
        )

        # create full validation dataloader
<<<<<<< HEAD
        valid_dataset = DeterministicWaveformDataset(
            hanford_background,
            livingston_background,
            kernel_length=kernel_length,
            sample_rate=sample_rate,
            stride=valid_stride,
            batch_size=4 * batch_size,
            waveform_sampler=val_waveform_sampler,
            glitch_sampler=val_glitch_sampler,
            offset=0,
            frac=-valid_frac,
=======
        valid_dataset = RandomWaveformDataset(
            val_hanford_background,
            val_livingston_background,
            kernel_length,
            sample_rate,
            batch_size,
            batches_per_epoch,
            val_waveform_sampler,
            waveform_frac,
            val_glitch_sampler,
            glitch_frac,
>>>>>>> 4a116181
        )
    else:
        valid_dataset = None

    return train_dataset, valid_dataset, preprocessor<|MERGE_RESOLUTION|>--- conflicted
+++ resolved
@@ -80,15 +80,10 @@
     """
 
     # make out dir and configure logging file
-<<<<<<< HEAD
-    outdir.mkdir(exist_ok=True)
-    configure_logging(outdir / "train.log", verbose)
-=======
     outdir.mkdir(exist_ok=True, parents=True)
     logdir.mkdir(exist_ok=True, parents=True)
 
     configure_logging(logdir / "train.log", verbose)
->>>>>>> 4a116181
 
     # TODO: maybe package up hanford and livingston
     # (or any arbitrary set of ifos) background files into one
@@ -98,12 +93,9 @@
         frac = 1 - valid_frac
     else:
         frac = None
+
     # initiate training glitch sampler
-<<<<<<< HEAD
     train_glitch_sampler = GlitchSampler(glitch_dataset, frac=frac)
-=======
-    train_glitch_sampler = GlitchSampler(glitch_dataset)
->>>>>>> 4a116181
 
     # initiate training waveform sampler
     train_waveform_sampler = WaveformSampler(
@@ -119,7 +111,6 @@
     train_dataset = RandomWaveformDataset(
         hanford_background,
         livingston_background,
-<<<<<<< HEAD
         kernel_length=kernel_length,
         sample_rate=sample_rate,
         batch_size=batch_size,
@@ -130,17 +121,6 @@
         glitch_frac=glitch_frac,
         trigger_distance=trigger_distance_size,
         frac=frac,
-=======
-        kernel_length,
-        sample_rate,
-        batch_size,
-        batches_per_epoch,
-        train_waveform_sampler,
-        waveform_frac,
-        train_glitch_sampler,
-        glitch_frac,
-        trigger_distance_size,
->>>>>>> 4a116181
     )
 
     # TODO: hard-coding num_ifos into preprocessor. Should
@@ -165,11 +145,7 @@
             )
 
         val_glitch_sampler = GlitchSampler(
-<<<<<<< HEAD
             glitch_dataset, deterministic=True, frac=-valid_frac
-=======
-            val_glitch_dataset,
->>>>>>> 4a116181
         )
 
         # deterministic validation waveform sampler
@@ -187,7 +163,6 @@
         )
 
         # create full validation dataloader
-<<<<<<< HEAD
         valid_dataset = DeterministicWaveformDataset(
             hanford_background,
             livingston_background,
@@ -199,19 +174,6 @@
             glitch_sampler=val_glitch_sampler,
             offset=0,
             frac=-valid_frac,
-=======
-        valid_dataset = RandomWaveformDataset(
-            val_hanford_background,
-            val_livingston_background,
-            kernel_length,
-            sample_rate,
-            batch_size,
-            batches_per_epoch,
-            val_waveform_sampler,
-            waveform_frac,
-            val_glitch_sampler,
-            glitch_frac,
->>>>>>> 4a116181
         )
     else:
         valid_dataset = None
