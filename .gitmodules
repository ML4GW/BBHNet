--- conflicted
+++ resolved
@@ -3,8 +3,4 @@
 	url = git@github.com:ML4GW/hermes.git
 [submodule "ml4gw"]
 	path = ml4gw
-<<<<<<< HEAD
-	url = https://github.com/ML4GW/ml4gw
-=======
-	url = git@github.com:ML4GW/ml4gw.git
->>>>>>> 409b5d35
+	url = git@github.com:ML4GW/ml4gw.git